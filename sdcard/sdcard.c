/*
 * Copyright (C) 2010 The Android Open Source Project
 *
 * Licensed under the Apache License, Version 2.0 (the "License");
 * you may not use this file except in compliance with the License.
 * You may obtain a copy of the License at
 *
 *      http://www.apache.org/licenses/LICENSE-2.0
 *
 * Unless required by applicable law or agreed to in writing, software
 * distributed under the License is distributed on an "AS IS" BASIS,
 * WITHOUT WARRANTIES OR CONDITIONS OF ANY KIND, either express or implied.
 * See the License for the specific language governing permissions and
 * limitations under the License.
 */

#define LOG_TAG "sdcard"

#include <ctype.h>
#include <dirent.h>
#include <errno.h>
#include <fcntl.h>
#include <inttypes.h>
#include <limits.h>
#include <linux/fuse.h>
#include <pthread.h>
#include <stdbool.h>
#include <stdio.h>
#include <stdlib.h>
#include <string.h>
#include <sys/inotify.h>
#include <sys/mount.h>
#include <sys/param.h>
#include <sys/resource.h>
#include <sys/stat.h>
#include <sys/statfs.h>
#include <sys/time.h>
#include <sys/types.h>
#include <sys/uio.h>
#include <unistd.h>

#include <cutils/fs.h>
#include <cutils/hashmap.h>
#include <cutils/log.h>
#include <cutils/multiuser.h>
#include <cutils/properties.h>
#include <packagelistparser/packagelistparser.h>

#include <private/android_filesystem_config.h>

/* FUSE_CANONICAL_PATH is not currently upstreamed */
#define FUSE_CANONICAL_PATH 2016

/* README
 *
 * What is this?
 *
 * sdcard is a program that uses FUSE to emulate FAT-on-sdcard style
 * directory permissions (all files are given fixed owner, group, and
 * permissions at creation, owner, group, and permissions are not
 * changeable, symlinks and hardlinks are not createable, etc.
 *
 * See usage() for command line options.
 *
 * It must be run as root, but will drop to requested UID/GID as soon as it
 * mounts a filesystem.  It will refuse to run if requested UID/GID are zero.
 *
 * Things I believe to be true:
 *
 * - ops that return a fuse_entry (LOOKUP, MKNOD, MKDIR, LINK, SYMLINK,
 * CREAT) must bump that node's refcount
 * - don't forget that FORGET can forget multiple references (req->nlookup)
 * - if an op that returns a fuse_entry fails writing the reply to the
 * kernel, you must rollback the refcount to reflect the reference the
 * kernel did not actually acquire
 *
 * This daemon can also derive custom filesystem permissions based on directory
 * structure when requested. These custom permissions support several features:
 *
 * - Apps can access their own files in /Android/data/com.example/ without
 * requiring any additional GIDs.
 * - Separate permissions for protecting directories like Pictures and Music.
 * - Multi-user separation on the same physical device.
 */

#define FUSE_TRACE 0

#if FUSE_TRACE
#define TRACE(x...) ALOGD(x)
#else
#define TRACE(x...) do {} while (0)
#endif

#define ERROR(x...) ALOGE(x)

#define PROP_SDCARDFS_DEVICE "ro.sys.sdcardfs"
#define PROP_SDCARDFS_USER "persist.sys.sdcardfs"

#define FUSE_UNKNOWN_INO 0xffffffff

/* Maximum number of bytes to write in one request. */
#define MAX_WRITE (256 * 1024)

/* Maximum number of bytes to read in one request. */
#define MAX_READ (128 * 1024)

/* Largest possible request.
 * The request size is bounded by the maximum size of a FUSE_WRITE request because it has
 * the largest possible data payload. */
#define MAX_REQUEST_SIZE (sizeof(struct fuse_in_header) + sizeof(struct fuse_write_in) + MAX_WRITE)

/* Pseudo-error constant used to indicate that no fuse status is needed
 * or that a reply has already been written. */
#define NO_STATUS 1

/* Supplementary groups to execute with */
static const gid_t kGroups[1] = { AID_PACKAGE_INFO };

/* Permission mode for a specific node. Controls how file permissions
 * are derived for children nodes. */
typedef enum {
    /* Nothing special; this node should just inherit from its parent. */
    PERM_INHERIT,
    /* This node is one level above a normal root; used for legacy layouts
     * which use the first level to represent user_id. */
    PERM_PRE_ROOT,
    /* This node is "/" */
    PERM_ROOT,
    /* This node is "/Android" */
    PERM_ANDROID,
    /* This node is "/Android/data" */
    PERM_ANDROID_DATA,
    /* This node is "/Android/obb" */
    PERM_ANDROID_OBB,
    /* This node is "/Android/media" */
    PERM_ANDROID_MEDIA,
} perm_t;

struct handle {
    int fd;
};

struct dirhandle {
    DIR *d;
};

struct node {
    __u32 refcount;
    __u64 nid;
    __u64 gen;
    /*
     * The inode number for this FUSE node. Note that this isn't stable across
     * multiple invocations of the FUSE daemon.
     */
    __u32 ino;

    /* State derived based on current position in hierarchy. */
    perm_t perm;
    userid_t userid;
    uid_t uid;
    bool under_android;

    struct node *next;          /* per-dir sibling list */
    struct node *child;         /* first contained file by this dir */
    struct node *parent;        /* containing directory */

    size_t namelen;
    char *name;
    /* If non-null, this is the real name of the file in the underlying storage.
     * This may differ from the field "name" only by case.
     * strlen(actual_name) will always equal strlen(name), so it is safe to use
     * namelen for both fields.
     */
    char *actual_name;

    /* If non-null, an exact underlying path that should be grafted into this
     * position. Used to support things like OBB. */
    char* graft_path;
    size_t graft_pathlen;

    bool deleted;
};

static int str_hash(void *key) {
    return hashmapHash(key, strlen(key));
}

/** Test if two string keys are equal ignoring case */
static bool str_icase_equals(void *keyA, void *keyB) {
    return strcasecmp(keyA, keyB) == 0;
}

/* Global data for all FUSE mounts */
struct fuse_global {
    pthread_mutex_t lock;

    uid_t uid;
    gid_t gid;
    bool multi_user;

    char source_path[PATH_MAX];
    char obb_path[PATH_MAX];

    Hashmap* package_to_appid;

    __u64 next_generation;
    struct node root;

    /* Used to allocate unique inode numbers for fuse nodes. We use
     * a simple counter based scheme where inode numbers from deleted
     * nodes aren't reused. Note that inode allocations are not stable
     * across multiple invocation of the sdcard daemon, but that shouldn't
     * be a huge problem in practice.
     *
     * Note that we restrict inodes to 32 bit unsigned integers to prevent
     * truncation on 32 bit processes when unsigned long long stat.st_ino is
     * assigned to an unsigned long ino_t type in an LP32 process.
     *
     * Also note that fuse_attr and fuse_dirent inode values are 64 bits wide
     * on both LP32 and LP64, but the fuse kernel code doesn't squash 64 bit
     * inode numbers into 32 bit values on 64 bit kernels (see fuse_squash_ino
     * in fs/fuse/inode.c).
     *
     * Accesses must be guarded by |lock|.
     */
    __u32 inode_ctr;

    struct fuse* fuse_default;
    struct fuse* fuse_read;
    struct fuse* fuse_write;
};

/* Single FUSE mount */
struct fuse {
    struct fuse_global* global;

    char dest_path[PATH_MAX];

    int fd;

    gid_t gid;
    mode_t mask;
};

/* Private data used by a single FUSE handler */
struct fuse_handler {
    struct fuse* fuse;
    int token;

    /* To save memory, we never use the contents of the request buffer and the read
     * buffer at the same time.  This allows us to share the underlying storage. */
    union {
        __u8 request_buffer[MAX_REQUEST_SIZE];
        __u8 read_buffer[MAX_READ + PAGE_SIZE];
    };
};

static inline void *id_to_ptr(__u64 nid)
{
    return (void *) (uintptr_t) nid;
}

static inline __u64 ptr_to_id(void *ptr)
{
    return (__u64) (uintptr_t) ptr;
}

static void acquire_node_locked(struct node* node)
{
    node->refcount++;
    TRACE("ACQUIRE %p (%s) rc=%d\n", node, node->name, node->refcount);
}

static void remove_node_from_parent_locked(struct node* node);

static void release_node_locked(struct node* node)
{
    TRACE("RELEASE %p (%s) rc=%d\n", node, node->name, node->refcount);
    if (node->refcount > 0) {
        node->refcount--;
        if (!node->refcount) {
            TRACE("DESTROY %p (%s)\n", node, node->name);
            remove_node_from_parent_locked(node);

                /* TODO: remove debugging - poison memory */
            memset(node->name, 0xef, node->namelen);
            free(node->name);
            free(node->actual_name);
            memset(node, 0xfc, sizeof(*node));
            free(node);
        }
    } else {
        ERROR("Zero refcnt %p\n", node);
    }
}

static void add_node_to_parent_locked(struct node *node, struct node *parent) {
    node->parent = parent;
    node->next = parent->child;
    parent->child = node;
    acquire_node_locked(parent);
}

static void remove_node_from_parent_locked(struct node* node)
{
    if (node->parent) {
        if (node->parent->child == node) {
            node->parent->child = node->parent->child->next;
        } else {
            struct node *node2;
            node2 = node->parent->child;
            while (node2->next != node)
                node2 = node2->next;
            node2->next = node->next;
        }
        release_node_locked(node->parent);
        node->parent = NULL;
        node->next = NULL;
    }
}

/* Gets the absolute path to a node into the provided buffer.
 *
 * Populates 'buf' with the path and returns the length of the path on success,
 * or returns -1 if the path is too long for the provided buffer.
 */
static ssize_t get_node_path_locked(struct node* node, char* buf, size_t bufsize) {
    const char* name;
    size_t namelen;
    if (node->graft_path) {
        name = node->graft_path;
        namelen = node->graft_pathlen;
    } else if (node->actual_name) {
        name = node->actual_name;
        namelen = node->namelen;
    } else {
        name = node->name;
        namelen = node->namelen;
    }

    if (bufsize < namelen + 1) {
        return -1;
    }

    ssize_t pathlen = 0;
    if (node->parent && node->graft_path == NULL) {
        pathlen = get_node_path_locked(node->parent, buf, bufsize - namelen - 1);
        if (pathlen < 0) {
            return -1;
        }
        buf[pathlen++] = '/';
    }

    memcpy(buf + pathlen, name, namelen + 1); /* include trailing \0 */
    return pathlen + namelen;
}

/* Finds the absolute path of a file within a given directory.
 * Performs a case-insensitive search for the file and sets the buffer to the path
 * of the first matching file.  If 'search' is zero or if no match is found, sets
 * the buffer to the path that the file would have, assuming the name were case-sensitive.
 *
 * Populates 'buf' with the path and returns the actual name (within 'buf') on success,
 * or returns NULL if the path is too long for the provided buffer.
 */
static char* find_file_within(const char* path, const char* name,
        char* buf, size_t bufsize, int search)
{
    size_t pathlen = strlen(path);
    size_t namelen = strlen(name);
    size_t childlen = pathlen + namelen + 1;
    char* actual;

    if (bufsize <= childlen) {
        return NULL;
    }

    memcpy(buf, path, pathlen);
    buf[pathlen] = '/';
    actual = buf + pathlen + 1;
    memcpy(actual, name, namelen + 1);

    if (search && access(buf, F_OK)) {
        struct dirent* entry;
        DIR* dir = opendir(path);
        if (!dir) {
            ERROR("opendir %s failed: %s\n", path, strerror(errno));
            return actual;
        }
        while ((entry = readdir(dir))) {
            if (!strcasecmp(entry->d_name, name)) {
                /* we have a match - replace the name, don't need to copy the null again */
                memcpy(actual, entry->d_name, namelen);
                break;
            }
        }
        closedir(dir);
    }
    return actual;
}

static void attr_from_stat(struct fuse* fuse, struct fuse_attr *attr,
        const struct stat *s, const struct node* node) {
    attr->ino = node->ino;
    attr->size = s->st_size;
    attr->blocks = s->st_blocks;
    attr->atime = s->st_atim.tv_sec;
    attr->mtime = s->st_mtim.tv_sec;
    attr->ctime = s->st_ctim.tv_sec;
    attr->atimensec = s->st_atim.tv_nsec;
    attr->mtimensec = s->st_mtim.tv_nsec;
    attr->ctimensec = s->st_ctim.tv_nsec;
    attr->mode = s->st_mode;
    attr->nlink = s->st_nlink;

    attr->uid = node->uid;

    if (fuse->gid == AID_SDCARD_RW) {
        /* As an optimization, certain trusted system components only run
         * as owner but operate across all users. Since we're now handing
         * out the sdcard_rw GID only to trusted apps, we're okay relaxing
         * the user boundary enforcement for the default view. The UIDs
         * assigned to app directories are still multiuser aware. */
        attr->gid = AID_SDCARD_RW;
    } else {
        attr->gid = multiuser_get_uid(node->userid, fuse->gid);
    }

    int visible_mode = 0775 & ~fuse->mask;
    if (node->perm == PERM_PRE_ROOT) {
        /* Top of multi-user view should always be visible to ensure
         * secondary users can traverse inside. */
        visible_mode = 0711;
    } else if (node->under_android) {
        /* Block "other" access to Android directories, since only apps
         * belonging to a specific user should be in there; we still
         * leave +x open for the default view. */
        if (fuse->gid == AID_SDCARD_RW) {
            visible_mode = visible_mode & ~0006;
        } else {
            visible_mode = visible_mode & ~0007;
        }
    }
    int owner_mode = s->st_mode & 0700;
    int filtered_mode = visible_mode & (owner_mode | (owner_mode >> 3) | (owner_mode >> 6));
    attr->mode = (attr->mode & S_IFMT) | filtered_mode;
}

static int touch(char* path, mode_t mode) {
    int fd = open(path, O_RDWR | O_CREAT | O_EXCL | O_NOFOLLOW, mode);
    if (fd == -1) {
        if (errno == EEXIST) {
            return 0;
        } else {
            ERROR("Failed to open(%s): %s\n", path, strerror(errno));
            return -1;
        }
    }
    close(fd);
    return 0;
}

static void derive_permissions_locked(struct fuse* fuse, struct node *parent,
        struct node *node) {
    appid_t appid;

    /* By default, each node inherits from its parent */
    node->perm = PERM_INHERIT;
    node->userid = parent->userid;
    node->uid = parent->uid;
    node->under_android = parent->under_android;

    /* Derive custom permissions based on parent and current node */
    switch (parent->perm) {
    case PERM_INHERIT:
        /* Already inherited above */
        break;
    case PERM_PRE_ROOT:
        /* Legacy internal layout places users at top level */
        node->perm = PERM_ROOT;
        node->userid = strtoul(node->name, NULL, 10);
        break;
    case PERM_ROOT:
        /* Assume masked off by default. */
        if (!strcasecmp(node->name, "Android")) {
            /* App-specific directories inside; let anyone traverse */
            node->perm = PERM_ANDROID;
            node->under_android = true;
        }
        break;
    case PERM_ANDROID:
        if (!strcasecmp(node->name, "data")) {
            /* App-specific directories inside; let anyone traverse */
            node->perm = PERM_ANDROID_DATA;
        } else if (!strcasecmp(node->name, "obb")) {
            /* App-specific directories inside; let anyone traverse */
            node->perm = PERM_ANDROID_OBB;
            /* Single OBB directory is always shared */
            node->graft_path = fuse->global->obb_path;
            node->graft_pathlen = strlen(fuse->global->obb_path);
        } else if (!strcasecmp(node->name, "media")) {
            /* App-specific directories inside; let anyone traverse */
            node->perm = PERM_ANDROID_MEDIA;
        }
        break;
    case PERM_ANDROID_DATA:
    case PERM_ANDROID_OBB:
    case PERM_ANDROID_MEDIA:
        appid = (appid_t) (uintptr_t) hashmapGet(fuse->global->package_to_appid, node->name);
        if (appid != 0) {
            node->uid = multiuser_get_uid(parent->userid, appid);
        }
        break;
    }
}

static void derive_permissions_recursive_locked(struct fuse* fuse, struct node *parent) {
    struct node *node;
    for (node = parent->child; node; node = node->next) {
        derive_permissions_locked(fuse, parent, node);
        if (node->child) {
            derive_permissions_recursive_locked(fuse, node);
        }
    }
}

/* Kernel has already enforced everything we returned through
 * derive_permissions_locked(), so this is used to lock down access
 * even further, such as enforcing that apps hold sdcard_rw. */
static bool check_caller_access_to_name(struct fuse* fuse,
        const struct fuse_in_header *hdr, const struct node* parent_node,
        const char* name, int mode) {
    /* Always block security-sensitive files at root */
    if (parent_node && parent_node->perm == PERM_ROOT) {
        if (!strcasecmp(name, "autorun.inf")
                || !strcasecmp(name, ".android_secure")
                || !strcasecmp(name, "android_secure")) {
            return false;
        }
    }

    /* Root always has access; access for any other UIDs should always
     * be controlled through packages.list. */
    if (hdr->uid == 0) {
        return true;
    }

    /* No extra permissions to enforce */
    return true;
}

static bool check_caller_access_to_node(struct fuse* fuse,
        const struct fuse_in_header *hdr, const struct node* node, int mode) {
    return check_caller_access_to_name(fuse, hdr, node->parent, node->name, mode);
}

struct node *create_node_locked(struct fuse* fuse,
        struct node *parent, const char *name, const char* actual_name)
{
    struct node *node;
    size_t namelen = strlen(name);

    // Detect overflows in the inode counter. "4 billion nodes should be enough
    // for everybody".
    if (fuse->global->inode_ctr == 0) {
        ERROR("No more inode numbers available");
        return NULL;
    }

    node = calloc(1, sizeof(struct node));
    if (!node) {
        return NULL;
    }
    node->name = malloc(namelen + 1);
    if (!node->name) {
        free(node);
        return NULL;
    }
    memcpy(node->name, name, namelen + 1);
    if (strcmp(name, actual_name)) {
        node->actual_name = malloc(namelen + 1);
        if (!node->actual_name) {
            free(node->name);
            free(node);
            return NULL;
        }
        memcpy(node->actual_name, actual_name, namelen + 1);
    }
    node->namelen = namelen;
    node->nid = ptr_to_id(node);
    node->ino = fuse->global->inode_ctr++;
    node->gen = fuse->global->next_generation++;

    node->deleted = false;

    derive_permissions_locked(fuse, parent, node);
    acquire_node_locked(node);
    add_node_to_parent_locked(node, parent);
    return node;
}

static int rename_node_locked(struct node *node, const char *name,
        const char* actual_name)
{
    size_t namelen = strlen(name);
    int need_actual_name = strcmp(name, actual_name);

    /* make the storage bigger without actually changing the name
     * in case an error occurs part way */
    if (namelen > node->namelen) {
        char* new_name = realloc(node->name, namelen + 1);
        if (!new_name) {
            return -ENOMEM;
        }
        node->name = new_name;
        if (need_actual_name && node->actual_name) {
            char* new_actual_name = realloc(node->actual_name, namelen + 1);
            if (!new_actual_name) {
                return -ENOMEM;
            }
            node->actual_name = new_actual_name;
        }
    }

    /* update the name, taking care to allocate storage before overwriting the old name */
    if (need_actual_name) {
        if (!node->actual_name) {
            node->actual_name = malloc(namelen + 1);
            if (!node->actual_name) {
                return -ENOMEM;
            }
        }
        memcpy(node->actual_name, actual_name, namelen + 1);
    } else {
        free(node->actual_name);
        node->actual_name = NULL;
    }
    memcpy(node->name, name, namelen + 1);
    node->namelen = namelen;
    return 0;
}

static struct node *lookup_node_by_id_locked(struct fuse *fuse, __u64 nid)
{
    if (nid == FUSE_ROOT_ID) {
        return &fuse->global->root;
    } else {
        return id_to_ptr(nid);
    }
}

static struct node* lookup_node_and_path_by_id_locked(struct fuse* fuse, __u64 nid,
        char* buf, size_t bufsize)
{
    struct node* node = lookup_node_by_id_locked(fuse, nid);
    if (node && get_node_path_locked(node, buf, bufsize) < 0) {
        node = NULL;
    }
    return node;
}

static struct node *lookup_child_by_name_locked(struct node *node, const char *name)
{
    for (node = node->child; node; node = node->next) {
        /* use exact string comparison, nodes that differ by case
         * must be considered distinct even if they refer to the same
         * underlying file as otherwise operations such as "mv x x"
         * will not work because the source and target nodes are the same. */
        if (!strcmp(name, node->name) && !node->deleted) {
            return node;
        }
    }
    return 0;
}

static struct node* acquire_or_create_child_locked(
        struct fuse* fuse, struct node* parent,
        const char* name, const char* actual_name)
{
    struct node* child = lookup_child_by_name_locked(parent, name);
    if (child) {
        acquire_node_locked(child);
    } else {
        child = create_node_locked(fuse, parent, name, actual_name);
    }
    return child;
}

static void fuse_status(struct fuse *fuse, __u64 unique, int err)
{
    struct fuse_out_header hdr;
    hdr.len = sizeof(hdr);
    hdr.error = err;
    hdr.unique = unique;
    write(fuse->fd, &hdr, sizeof(hdr));
}

static void fuse_reply(struct fuse *fuse, __u64 unique, void *data, int len)
{
    struct fuse_out_header hdr;
    struct iovec vec[2];
    int res;

    hdr.len = len + sizeof(hdr);
    hdr.error = 0;
    hdr.unique = unique;

    vec[0].iov_base = &hdr;
    vec[0].iov_len = sizeof(hdr);
    vec[1].iov_base = data;
    vec[1].iov_len = len;

    res = writev(fuse->fd, vec, 2);
    if (res < 0) {
        ERROR("*** REPLY FAILED *** %d\n", errno);
    }
}

static int fuse_reply_entry(struct fuse* fuse, __u64 unique,
        struct node* parent, const char* name, const char* actual_name,
        const char* path)
{
    struct node* node;
    struct fuse_entry_out out;
    struct stat s;

    if (lstat(path, &s) < 0) {
        return -errno;
    }

    pthread_mutex_lock(&fuse->global->lock);
    node = acquire_or_create_child_locked(fuse, parent, name, actual_name);
    if (!node) {
        pthread_mutex_unlock(&fuse->global->lock);
        return -ENOMEM;
    }
    memset(&out, 0, sizeof(out));
    attr_from_stat(fuse, &out.attr, &s, node);
    out.attr_valid = 10;
    out.entry_valid = 10;
    out.nodeid = node->nid;
    out.generation = node->gen;
    pthread_mutex_unlock(&fuse->global->lock);
    fuse_reply(fuse, unique, &out, sizeof(out));
    return NO_STATUS;
}

static int fuse_reply_attr(struct fuse* fuse, __u64 unique, const struct node* node,
        const char* path)
{
    struct fuse_attr_out out;
    struct stat s;

    if (lstat(path, &s) < 0) {
        return -errno;
    }
    memset(&out, 0, sizeof(out));
    attr_from_stat(fuse, &out.attr, &s, node);
    out.attr_valid = 10;
    fuse_reply(fuse, unique, &out, sizeof(out));
    return NO_STATUS;
}

static void fuse_notify_delete(struct fuse* fuse, const __u64 parent,
        const __u64 child, const char* name) {
    struct fuse_out_header hdr;
    struct fuse_notify_delete_out data;
    struct iovec vec[3];
    size_t namelen = strlen(name);
    int res;

    hdr.len = sizeof(hdr) + sizeof(data) + namelen + 1;
    hdr.error = FUSE_NOTIFY_DELETE;
    hdr.unique = 0;

    data.parent = parent;
    data.child = child;
    data.namelen = namelen;
    data.padding = 0;

    vec[0].iov_base = &hdr;
    vec[0].iov_len = sizeof(hdr);
    vec[1].iov_base = &data;
    vec[1].iov_len = sizeof(data);
    vec[2].iov_base = (void*) name;
    vec[2].iov_len = namelen + 1;

    res = writev(fuse->fd, vec, 3);
    /* Ignore ENOENT, since other views may not have seen the entry */
    if (res < 0 && errno != ENOENT) {
        ERROR("*** NOTIFY FAILED *** %d\n", errno);
    }
}

static int handle_lookup(struct fuse* fuse, struct fuse_handler* handler,
        const struct fuse_in_header *hdr, const char* name)
{
    struct node* parent_node;
    char parent_path[PATH_MAX];
    char child_path[PATH_MAX];
    const char* actual_name;

    pthread_mutex_lock(&fuse->global->lock);
    parent_node = lookup_node_and_path_by_id_locked(fuse, hdr->nodeid,
            parent_path, sizeof(parent_path));
    TRACE("[%d] LOOKUP %s @ %"PRIx64" (%s)\n", handler->token, name, hdr->nodeid,
        parent_node ? parent_node->name : "?");
    pthread_mutex_unlock(&fuse->global->lock);

    if (!parent_node || !(actual_name = find_file_within(parent_path, name,
            child_path, sizeof(child_path), 1))) {
        return -ENOENT;
    }
    if (!check_caller_access_to_name(fuse, hdr, parent_node, name, R_OK)) {
        return -EACCES;
    }

    return fuse_reply_entry(fuse, hdr->unique, parent_node, name, actual_name, child_path);
}

static int handle_forget(struct fuse* fuse, struct fuse_handler* handler,
        const struct fuse_in_header *hdr, const struct fuse_forget_in *req)
{
    struct node* node;

    pthread_mutex_lock(&fuse->global->lock);
    node = lookup_node_by_id_locked(fuse, hdr->nodeid);
    TRACE("[%d] FORGET #%"PRIu64" @ %"PRIx64" (%s)\n", handler->token, req->nlookup,
            hdr->nodeid, node ? node->name : "?");
    if (node) {
        __u64 n = req->nlookup;
        while (n--) {
            release_node_locked(node);
        }
    }
    pthread_mutex_unlock(&fuse->global->lock);
    return NO_STATUS; /* no reply */
}

static int handle_getattr(struct fuse* fuse, struct fuse_handler* handler,
        const struct fuse_in_header *hdr, const struct fuse_getattr_in *req)
{
    struct node* node;
    char path[PATH_MAX];

    pthread_mutex_lock(&fuse->global->lock);
    node = lookup_node_and_path_by_id_locked(fuse, hdr->nodeid, path, sizeof(path));
    TRACE("[%d] GETATTR flags=%x fh=%"PRIx64" @ %"PRIx64" (%s)\n", handler->token,
            req->getattr_flags, req->fh, hdr->nodeid, node ? node->name : "?");
    pthread_mutex_unlock(&fuse->global->lock);

    if (!node) {
        return -ENOENT;
    }
    if (!check_caller_access_to_node(fuse, hdr, node, R_OK)) {
        return -EACCES;
    }

    return fuse_reply_attr(fuse, hdr->unique, node, path);
}

static int handle_setattr(struct fuse* fuse, struct fuse_handler* handler,
        const struct fuse_in_header *hdr, const struct fuse_setattr_in *req)
{
    struct node* node;
    char path[PATH_MAX];
    struct timespec times[2];

    pthread_mutex_lock(&fuse->global->lock);
    node = lookup_node_and_path_by_id_locked(fuse, hdr->nodeid, path, sizeof(path));
    TRACE("[%d] SETATTR fh=%"PRIx64" valid=%x @ %"PRIx64" (%s)\n", handler->token,
            req->fh, req->valid, hdr->nodeid, node ? node->name : "?");
    pthread_mutex_unlock(&fuse->global->lock);

    if (!node) {
        return -ENOENT;
    }

    if (!(req->valid & FATTR_FH) &&
            !check_caller_access_to_node(fuse, hdr, node, W_OK)) {
        return -EACCES;
    }

    /* XXX: incomplete implementation on purpose.
     * chmod/chown should NEVER be implemented.*/

    if ((req->valid & FATTR_SIZE) && truncate64(path, req->size) < 0) {
        return -errno;
    }

    /* Handle changing atime and mtime.  If FATTR_ATIME_and FATTR_ATIME_NOW
     * are both set, then set it to the current time.  Else, set it to the
     * time specified in the request.  Same goes for mtime.  Use utimensat(2)
     * as it allows ATIME and MTIME to be changed independently, and has
     * nanosecond resolution which fuse also has.
     */
    if (req->valid & (FATTR_ATIME | FATTR_MTIME)) {
        times[0].tv_nsec = UTIME_OMIT;
        times[1].tv_nsec = UTIME_OMIT;
        if (req->valid & FATTR_ATIME) {
            if (req->valid & FATTR_ATIME_NOW) {
              times[0].tv_nsec = UTIME_NOW;
            } else {
              times[0].tv_sec = req->atime;
              times[0].tv_nsec = req->atimensec;
            }
        }
        if (req->valid & FATTR_MTIME) {
            if (req->valid & FATTR_MTIME_NOW) {
              times[1].tv_nsec = UTIME_NOW;
            } else {
              times[1].tv_sec = req->mtime;
              times[1].tv_nsec = req->mtimensec;
            }
        }
        TRACE("[%d] Calling utimensat on %s with atime %ld, mtime=%ld\n",
                handler->token, path, times[0].tv_sec, times[1].tv_sec);
        if (utimensat(-1, path, times, 0) < 0) {
            return -errno;
        }
    }
    return fuse_reply_attr(fuse, hdr->unique, node, path);
}

static int handle_mknod(struct fuse* fuse, struct fuse_handler* handler,
        const struct fuse_in_header* hdr, const struct fuse_mknod_in* req, const char* name)
{
    struct node* parent_node;
    char parent_path[PATH_MAX];
    char child_path[PATH_MAX];
    const char* actual_name;

    pthread_mutex_lock(&fuse->global->lock);
    parent_node = lookup_node_and_path_by_id_locked(fuse, hdr->nodeid,
            parent_path, sizeof(parent_path));
    TRACE("[%d] MKNOD %s 0%o @ %"PRIx64" (%s)\n", handler->token,
            name, req->mode, hdr->nodeid, parent_node ? parent_node->name : "?");
    pthread_mutex_unlock(&fuse->global->lock);

    if (!parent_node || !(actual_name = find_file_within(parent_path, name,
            child_path, sizeof(child_path), 1))) {
        return -ENOENT;
    }
    if (!check_caller_access_to_name(fuse, hdr, parent_node, name, W_OK)) {
        return -EACCES;
    }
    __u32 mode = (req->mode & (~0777)) | 0664;
    if (mknod(child_path, mode, req->rdev) < 0) {
        return -errno;
    }
    return fuse_reply_entry(fuse, hdr->unique, parent_node, name, actual_name, child_path);
}

static int handle_mkdir(struct fuse* fuse, struct fuse_handler* handler,
        const struct fuse_in_header* hdr, const struct fuse_mkdir_in* req, const char* name)
{
    struct node* parent_node;
    char parent_path[PATH_MAX];
    char child_path[PATH_MAX];
    const char* actual_name;

    pthread_mutex_lock(&fuse->global->lock);
    parent_node = lookup_node_and_path_by_id_locked(fuse, hdr->nodeid,
            parent_path, sizeof(parent_path));
    TRACE("[%d] MKDIR %s 0%o @ %"PRIx64" (%s)\n", handler->token,
            name, req->mode, hdr->nodeid, parent_node ? parent_node->name : "?");
    pthread_mutex_unlock(&fuse->global->lock);

    if (!parent_node || !(actual_name = find_file_within(parent_path, name,
            child_path, sizeof(child_path), 1))) {
        return -ENOENT;
    }
    if (!check_caller_access_to_name(fuse, hdr, parent_node, name, W_OK)) {
        return -EACCES;
    }
    __u32 mode = (req->mode & (~0777)) | 0775;
    if (mkdir(child_path, mode) < 0) {
        return -errno;
    }

    /* When creating /Android/data and /Android/obb, mark them as .nomedia */
    if (parent_node->perm == PERM_ANDROID && !strcasecmp(name, "data")) {
        char nomedia[PATH_MAX];
        snprintf(nomedia, PATH_MAX, "%s/.nomedia", child_path);
        if (touch(nomedia, 0664) != 0) {
            ERROR("Failed to touch(%s): %s\n", nomedia, strerror(errno));
            return -ENOENT;
        }
    }
    if (parent_node->perm == PERM_ANDROID && !strcasecmp(name, "obb")) {
        char nomedia[PATH_MAX];
        snprintf(nomedia, PATH_MAX, "%s/.nomedia", fuse->global->obb_path);
        if (touch(nomedia, 0664) != 0) {
            ERROR("Failed to touch(%s): %s\n", nomedia, strerror(errno));
            return -ENOENT;
        }
    }

    return fuse_reply_entry(fuse, hdr->unique, parent_node, name, actual_name, child_path);
}

static int handle_unlink(struct fuse* fuse, struct fuse_handler* handler,
        const struct fuse_in_header* hdr, const char* name)
{
    struct node* parent_node;
    struct node* child_node;
    char parent_path[PATH_MAX];
    char child_path[PATH_MAX];

    pthread_mutex_lock(&fuse->global->lock);
    parent_node = lookup_node_and_path_by_id_locked(fuse, hdr->nodeid,
            parent_path, sizeof(parent_path));
    TRACE("[%d] UNLINK %s @ %"PRIx64" (%s)\n", handler->token,
            name, hdr->nodeid, parent_node ? parent_node->name : "?");
    pthread_mutex_unlock(&fuse->global->lock);

    if (!parent_node || !find_file_within(parent_path, name,
            child_path, sizeof(child_path), 1)) {
        return -ENOENT;
    }
    if (!check_caller_access_to_name(fuse, hdr, parent_node, name, W_OK)) {
        return -EACCES;
    }
    if (unlink(child_path) < 0) {
        return -errno;
    }
    pthread_mutex_lock(&fuse->global->lock);
    child_node = lookup_child_by_name_locked(parent_node, name);
    if (child_node) {
        child_node->deleted = true;
    }
    pthread_mutex_unlock(&fuse->global->lock);
    if (parent_node && child_node) {
        /* Tell all other views that node is gone */
        TRACE("[%d] fuse_notify_delete parent=%"PRIx64", child=%"PRIx64", name=%s\n",
                handler->token, (uint64_t) parent_node->nid, (uint64_t) child_node->nid, name);
        if (fuse != fuse->global->fuse_default) {
            fuse_notify_delete(fuse->global->fuse_default, parent_node->nid, child_node->nid, name);
        }
        if (fuse != fuse->global->fuse_read) {
            fuse_notify_delete(fuse->global->fuse_read, parent_node->nid, child_node->nid, name);
        }
        if (fuse != fuse->global->fuse_write) {
            fuse_notify_delete(fuse->global->fuse_write, parent_node->nid, child_node->nid, name);
        }
    }
    return 0;
}

static int handle_rmdir(struct fuse* fuse, struct fuse_handler* handler,
        const struct fuse_in_header* hdr, const char* name)
{
    struct node* child_node;
    struct node* parent_node;
    char parent_path[PATH_MAX];
    char child_path[PATH_MAX];

    pthread_mutex_lock(&fuse->global->lock);
    parent_node = lookup_node_and_path_by_id_locked(fuse, hdr->nodeid,
            parent_path, sizeof(parent_path));
    TRACE("[%d] RMDIR %s @ %"PRIx64" (%s)\n", handler->token,
            name, hdr->nodeid, parent_node ? parent_node->name : "?");
    pthread_mutex_unlock(&fuse->global->lock);

    if (!parent_node || !find_file_within(parent_path, name,
            child_path, sizeof(child_path), 1)) {
        return -ENOENT;
    }
    if (!check_caller_access_to_name(fuse, hdr, parent_node, name, W_OK)) {
        return -EACCES;
    }
    if (rmdir(child_path) < 0) {
        return -errno;
    }
    pthread_mutex_lock(&fuse->global->lock);
    child_node = lookup_child_by_name_locked(parent_node, name);
    if (child_node) {
        child_node->deleted = true;
    }
    pthread_mutex_unlock(&fuse->global->lock);
    if (parent_node && child_node) {
        /* Tell all other views that node is gone */
        TRACE("[%d] fuse_notify_delete parent=%"PRIx64", child=%"PRIx64", name=%s\n",
                handler->token, (uint64_t) parent_node->nid, (uint64_t) child_node->nid, name);
        if (fuse != fuse->global->fuse_default) {
            fuse_notify_delete(fuse->global->fuse_default, parent_node->nid, child_node->nid, name);
        }
        if (fuse != fuse->global->fuse_read) {
            fuse_notify_delete(fuse->global->fuse_read, parent_node->nid, child_node->nid, name);
        }
        if (fuse != fuse->global->fuse_write) {
            fuse_notify_delete(fuse->global->fuse_write, parent_node->nid, child_node->nid, name);
        }
    }
    return 0;
}

static int handle_rename(struct fuse* fuse, struct fuse_handler* handler,
        const struct fuse_in_header* hdr, const struct fuse_rename_in* req,
        const char* old_name, const char* new_name)
{
    struct node* old_parent_node;
    struct node* new_parent_node;
    struct node* child_node;
    char old_parent_path[PATH_MAX];
    char new_parent_path[PATH_MAX];
    char old_child_path[PATH_MAX];
    char new_child_path[PATH_MAX];
    const char* new_actual_name;
    int res;

    pthread_mutex_lock(&fuse->global->lock);
    old_parent_node = lookup_node_and_path_by_id_locked(fuse, hdr->nodeid,
            old_parent_path, sizeof(old_parent_path));
    new_parent_node = lookup_node_and_path_by_id_locked(fuse, req->newdir,
            new_parent_path, sizeof(new_parent_path));
    TRACE("[%d] RENAME %s->%s @ %"PRIx64" (%s) -> %"PRIx64" (%s)\n", handler->token,
            old_name, new_name,
            hdr->nodeid, old_parent_node ? old_parent_node->name : "?",
            req->newdir, new_parent_node ? new_parent_node->name : "?");
    if (!old_parent_node || !new_parent_node) {
        res = -ENOENT;
        goto lookup_error;
    }
    if (!check_caller_access_to_name(fuse, hdr, old_parent_node, old_name, W_OK)) {
        res = -EACCES;
        goto lookup_error;
    }
    if (!check_caller_access_to_name(fuse, hdr, new_parent_node, new_name, W_OK)) {
        res = -EACCES;
        goto lookup_error;
    }
    child_node = lookup_child_by_name_locked(old_parent_node, old_name);
    if (!child_node || get_node_path_locked(child_node,
            old_child_path, sizeof(old_child_path)) < 0) {
        res = -ENOENT;
        goto lookup_error;
    }
    acquire_node_locked(child_node);
    pthread_mutex_unlock(&fuse->global->lock);

    /* Special case for renaming a file where destination is same path
     * differing only by case.  In this case we don't want to look for a case
     * insensitive match.  This allows commands like "mv foo FOO" to work as expected.
     */
    int search = old_parent_node != new_parent_node
            || strcasecmp(old_name, new_name);
    if (!(new_actual_name = find_file_within(new_parent_path, new_name,
            new_child_path, sizeof(new_child_path), search))) {
        res = -ENOENT;
        goto io_error;
    }

    TRACE("[%d] RENAME %s->%s\n", handler->token, old_child_path, new_child_path);
    res = rename(old_child_path, new_child_path);
    if (res < 0) {
        res = -errno;
        goto io_error;
    }

    pthread_mutex_lock(&fuse->global->lock);
    res = rename_node_locked(child_node, new_name, new_actual_name);
    if (!res) {
        remove_node_from_parent_locked(child_node);
        derive_permissions_locked(fuse, new_parent_node, child_node);
        derive_permissions_recursive_locked(fuse, child_node);
        add_node_to_parent_locked(child_node, new_parent_node);
    }
    goto done;

io_error:
    pthread_mutex_lock(&fuse->global->lock);
done:
    release_node_locked(child_node);
lookup_error:
    pthread_mutex_unlock(&fuse->global->lock);
    return res;
}

static int open_flags_to_access_mode(int open_flags) {
    if ((open_flags & O_ACCMODE) == O_RDONLY) {
        return R_OK;
    } else if ((open_flags & O_ACCMODE) == O_WRONLY) {
        return W_OK;
    } else {
        /* Probably O_RDRW, but treat as default to be safe */
        return R_OK | W_OK;
    }
}

static int handle_open(struct fuse* fuse, struct fuse_handler* handler,
        const struct fuse_in_header* hdr, const struct fuse_open_in* req)
{
    struct node* node;
    char path[PATH_MAX];
    struct fuse_open_out out;
    struct handle *h;

    pthread_mutex_lock(&fuse->global->lock);
    node = lookup_node_and_path_by_id_locked(fuse, hdr->nodeid, path, sizeof(path));
    TRACE("[%d] OPEN 0%o @ %"PRIx64" (%s)\n", handler->token,
            req->flags, hdr->nodeid, node ? node->name : "?");
    pthread_mutex_unlock(&fuse->global->lock);

    if (!node) {
        return -ENOENT;
    }
    if (!check_caller_access_to_node(fuse, hdr, node,
            open_flags_to_access_mode(req->flags))) {
        return -EACCES;
    }
    h = malloc(sizeof(*h));
    if (!h) {
        return -ENOMEM;
    }
    TRACE("[%d] OPEN %s\n", handler->token, path);
    h->fd = open(path, req->flags);
    if (h->fd < 0) {
        free(h);
        return -errno;
    }
    out.fh = ptr_to_id(h);
    out.open_flags = 0;
<<<<<<< HEAD
    #if defined(FUSE_SHORTCIRCUIT) || defined(FUSE_STACKED_IO)
        out.lower_fd = h->fd;
    #else
        out.padding = 0;
    #endif
=======

#ifdef FUSE_SHORTCIRCUIT
    out.lower_fd = h->fd;
#else
    out.padding = 0;
#endif
>>>>>>> 5cf8bbd5

    fuse_reply(fuse, hdr->unique, &out, sizeof(out));
    return NO_STATUS;
}

static int handle_read(struct fuse* fuse, struct fuse_handler* handler,
        const struct fuse_in_header* hdr, const struct fuse_read_in* req)
{
    struct handle *h = id_to_ptr(req->fh);
    __u64 unique = hdr->unique;
    __u32 size = req->size;
    __u64 offset = req->offset;
    int res;
    __u8 *read_buffer = (__u8 *) ((uintptr_t)(handler->read_buffer + PAGE_SIZE) & ~((uintptr_t)PAGE_SIZE-1));

    /* Don't access any other fields of hdr or req beyond this point, the read buffer
     * overlaps the request buffer and will clobber data in the request.  This
     * saves us 128KB per request handler thread at the cost of this scary comment. */

    TRACE("[%d] READ %p(%d) %u@%"PRIu64"\n", handler->token,
            h, h->fd, size, (uint64_t) offset);
    if (size > MAX_READ) {
        return -EINVAL;
    }
    res = pread64(h->fd, read_buffer, size, offset);
    if (res < 0) {
        return -errno;
    }
    fuse_reply(fuse, unique, read_buffer, res);
    return NO_STATUS;
}

static int handle_write(struct fuse* fuse, struct fuse_handler* handler,
        const struct fuse_in_header* hdr, const struct fuse_write_in* req,
        const void* buffer)
{
    struct fuse_write_out out;
    struct handle *h = id_to_ptr(req->fh);
    int res;
    __u8 aligned_buffer[req->size] __attribute__((__aligned__(PAGE_SIZE)));

    if (req->flags & O_DIRECT) {
        memcpy(aligned_buffer, buffer, req->size);
        buffer = (const __u8*) aligned_buffer;
    }

    TRACE("[%d] WRITE %p(%d) %u@%"PRIu64"\n", handler->token,
            h, h->fd, req->size, req->offset);
    res = pwrite64(h->fd, buffer, req->size, req->offset);
    if (res < 0) {
        return -errno;
    }
    out.size = res;
    out.padding = 0;
    fuse_reply(fuse, hdr->unique, &out, sizeof(out));
    return NO_STATUS;
}

static int handle_statfs(struct fuse* fuse, struct fuse_handler* handler,
        const struct fuse_in_header* hdr)
{
    char path[PATH_MAX];
    struct statfs stat;
    struct fuse_statfs_out out;
    int res;

    pthread_mutex_lock(&fuse->global->lock);
    TRACE("[%d] STATFS\n", handler->token);
    res = get_node_path_locked(&fuse->global->root, path, sizeof(path));
    pthread_mutex_unlock(&fuse->global->lock);
    if (res < 0) {
        return -ENOENT;
    }
    if (statfs(fuse->global->root.name, &stat) < 0) {
        return -errno;
    }
    memset(&out, 0, sizeof(out));
    out.st.blocks = stat.f_blocks;
    out.st.bfree = stat.f_bfree;
    out.st.bavail = stat.f_bavail;
    out.st.files = stat.f_files;
    out.st.ffree = stat.f_ffree;
    out.st.bsize = stat.f_bsize;
    out.st.namelen = stat.f_namelen;
    out.st.frsize = stat.f_frsize;
    fuse_reply(fuse, hdr->unique, &out, sizeof(out));
    return NO_STATUS;
}

static int handle_release(struct fuse* fuse, struct fuse_handler* handler,
        const struct fuse_in_header* hdr, const struct fuse_release_in* req)
{
    struct handle *h = id_to_ptr(req->fh);

    TRACE("[%d] RELEASE %p(%d)\n", handler->token, h, h->fd);
    close(h->fd);
    free(h);
    return 0;
}

static int handle_fsync(struct fuse* fuse, struct fuse_handler* handler,
        const struct fuse_in_header* hdr, const struct fuse_fsync_in* req)
{
    bool is_dir = (hdr->opcode == FUSE_FSYNCDIR);
    bool is_data_sync = req->fsync_flags & 1;

    int fd = -1;
    if (is_dir) {
      struct dirhandle *dh = id_to_ptr(req->fh);
      fd = dirfd(dh->d);
    } else {
      struct handle *h = id_to_ptr(req->fh);
      fd = h->fd;
    }

    TRACE("[%d] %s %p(%d) is_data_sync=%d\n", handler->token,
            is_dir ? "FSYNCDIR" : "FSYNC",
            id_to_ptr(req->fh), fd, is_data_sync);
    int res = is_data_sync ? fdatasync(fd) : fsync(fd);
    if (res == -1) {
        return -errno;
    }
    return 0;
}

static int handle_flush(struct fuse* fuse, struct fuse_handler* handler,
        const struct fuse_in_header* hdr)
{
    TRACE("[%d] FLUSH\n", handler->token);
    return 0;
}

static int handle_opendir(struct fuse* fuse, struct fuse_handler* handler,
        const struct fuse_in_header* hdr, const struct fuse_open_in* req)
{
    struct node* node;
    char path[PATH_MAX];
    struct fuse_open_out out;
    struct dirhandle *h;

    pthread_mutex_lock(&fuse->global->lock);
    node = lookup_node_and_path_by_id_locked(fuse, hdr->nodeid, path, sizeof(path));
    TRACE("[%d] OPENDIR @ %"PRIx64" (%s)\n", handler->token,
            hdr->nodeid, node ? node->name : "?");
    pthread_mutex_unlock(&fuse->global->lock);

    if (!node) {
        return -ENOENT;
    }
    if (!check_caller_access_to_node(fuse, hdr, node, R_OK)) {
        return -EACCES;
    }
    h = malloc(sizeof(*h));
    if (!h) {
        return -ENOMEM;
    }
    TRACE("[%d] OPENDIR %s\n", handler->token, path);
    h->d = opendir(path);
    if (!h->d) {
        free(h);
        return -errno;
    }
    out.fh = ptr_to_id(h);
    out.open_flags = 0;
<<<<<<< HEAD
    #if defined(FUSE_SHORTCIRCUIT) || defined(FUSE_STACKED_IO)
        out.lower_fd = -1;
    #else
        out.padding = 0;
    #endif
=======

#ifdef FUSE_SHORTCIRCUIT
    out.lower_fd = -1;
#else
    out.padding = 0;
#endif
>>>>>>> 5cf8bbd5

    fuse_reply(fuse, hdr->unique, &out, sizeof(out));
    return NO_STATUS;
}

static int handle_readdir(struct fuse* fuse, struct fuse_handler* handler,
        const struct fuse_in_header* hdr, const struct fuse_read_in* req)
{
    char buffer[8192];
    struct fuse_dirent *fde = (struct fuse_dirent*) buffer;
    struct dirent *de;
    struct dirhandle *h = id_to_ptr(req->fh);

    TRACE("[%d] READDIR %p\n", handler->token, h);
    if (req->offset == 0) {
        /* rewinddir() might have been called above us, so rewind here too */
        TRACE("[%d] calling rewinddir()\n", handler->token);
        rewinddir(h->d);
    }
    de = readdir(h->d);
    if (!de) {
        return 0;
    }
    fde->ino = FUSE_UNKNOWN_INO;
    /* increment the offset so we can detect when rewinddir() seeks back to the beginning */
    fde->off = req->offset + 1;
    fde->type = de->d_type;
    fde->namelen = strlen(de->d_name);
    memcpy(fde->name, de->d_name, fde->namelen + 1);
    fuse_reply(fuse, hdr->unique, fde,
            FUSE_DIRENT_ALIGN(sizeof(struct fuse_dirent) + fde->namelen));
    return NO_STATUS;
}

static int handle_releasedir(struct fuse* fuse, struct fuse_handler* handler,
        const struct fuse_in_header* hdr, const struct fuse_release_in* req)
{
    struct dirhandle *h = id_to_ptr(req->fh);

    TRACE("[%d] RELEASEDIR %p\n", handler->token, h);
    closedir(h->d);
    free(h);
    return 0;
}

static int handle_init(struct fuse* fuse, struct fuse_handler* handler,
        const struct fuse_in_header* hdr, const struct fuse_init_in* req)
{
    struct fuse_init_out out;
    size_t fuse_struct_size;

    TRACE("[%d] INIT ver=%d.%d maxread=%d flags=%x\n",
            handler->token, req->major, req->minor, req->max_readahead, req->flags);

    /* Kernel 2.6.16 is the first stable kernel with struct fuse_init_out
     * defined (fuse version 7.6). The structure is the same from 7.6 through
     * 7.22. Beginning with 7.23, the structure increased in size and added
     * new parameters.
     */
    if (req->major != FUSE_KERNEL_VERSION || req->minor < 6) {
        ERROR("Fuse kernel version mismatch: Kernel version %d.%d, Expected at least %d.6",
              req->major, req->minor, FUSE_KERNEL_VERSION);
        return -1;
    }

    /* We limit ourselves to 15 because we don't handle BATCH_FORGET yet */
    out.minor = MIN(req->minor, 15);
    fuse_struct_size = sizeof(out);
#if defined(FUSE_COMPAT_22_INIT_OUT_SIZE)
    /* FUSE_KERNEL_VERSION >= 23. */

    /* If the kernel only works on minor revs older than or equal to 22,
     * then use the older structure size since this code only uses the 7.22
     * version of the structure. */
    if (req->minor <= 22) {
        fuse_struct_size = FUSE_COMPAT_22_INIT_OUT_SIZE;
    }
#endif

    out.major = FUSE_KERNEL_VERSION;
    out.max_readahead = req->max_readahead;
    out.flags = FUSE_ATOMIC_O_TRUNC | FUSE_BIG_WRITES;

<<<<<<< HEAD
    #ifdef FUSE_STACKED_IO
        out.flags |= FUSE_STACKED_IO;
    #endif
    #ifdef FUSE_SHORTCIRCUIT
        out.flags |= FUSE_SHORTCIRCUIT;
    #endif
=======
#ifdef FUSE_SHORTCIRCUIT
    out.flags |= FUSE_SHORTCIRCUIT;
#endif
>>>>>>> 5cf8bbd5

    out.max_background = 32;
    out.congestion_threshold = 32;
    out.max_write = MAX_WRITE;
    fuse_reply(fuse, hdr->unique, &out, fuse_struct_size);
    return NO_STATUS;
}

static int handle_canonical_path(struct fuse* fuse, struct fuse_handler* handler,
        const struct fuse_in_header *hdr)
{
    struct node* node;
    char path[PATH_MAX];
    int len;

    pthread_mutex_lock(&fuse->global->lock);
    node = lookup_node_and_path_by_id_locked(fuse, hdr->nodeid,
            path, sizeof(path));
    TRACE("[%d] CANONICAL_PATH @ %" PRIx64 " (%s)\n", handler->token, hdr->nodeid,
        node ? node->name : "?");
    pthread_mutex_unlock(&fuse->global->lock);

    if (!node) {
        return -ENOENT;
    }
    if (!check_caller_access_to_node(fuse, hdr, node, R_OK)) {
        return -EACCES;
    }
    len = strlen(path);
    if (len + 1 > PATH_MAX)
        len = PATH_MAX - 1;
    path[PATH_MAX - 1] = 0;
    fuse_reply(fuse, hdr->unique, path, len + 1);
    return NO_STATUS;
}


static int handle_fuse_request(struct fuse *fuse, struct fuse_handler* handler,
        const struct fuse_in_header *hdr, const void *data, size_t data_len)
{
    switch (hdr->opcode) {
    case FUSE_LOOKUP: { /* bytez[] -> entry_out */
        const char* name = data;
        return handle_lookup(fuse, handler, hdr, name);
    }

    case FUSE_FORGET: {
        const struct fuse_forget_in *req = data;
        return handle_forget(fuse, handler, hdr, req);
    }

    case FUSE_GETATTR: { /* getattr_in -> attr_out */
        const struct fuse_getattr_in *req = data;
        return handle_getattr(fuse, handler, hdr, req);
    }

    case FUSE_SETATTR: { /* setattr_in -> attr_out */
        const struct fuse_setattr_in *req = data;
        return handle_setattr(fuse, handler, hdr, req);
    }

//    case FUSE_READLINK:
//    case FUSE_SYMLINK:
    case FUSE_MKNOD: { /* mknod_in, bytez[] -> entry_out */
        const struct fuse_mknod_in *req = data;
        const char *name = ((const char*) data) + sizeof(*req);
        return handle_mknod(fuse, handler, hdr, req, name);
    }

    case FUSE_MKDIR: { /* mkdir_in, bytez[] -> entry_out */
        const struct fuse_mkdir_in *req = data;
        const char *name = ((const char*) data) + sizeof(*req);
        return handle_mkdir(fuse, handler, hdr, req, name);
    }

    case FUSE_UNLINK: { /* bytez[] -> */
        const char* name = data;
        return handle_unlink(fuse, handler, hdr, name);
    }

    case FUSE_RMDIR: { /* bytez[] -> */
        const char* name = data;
        return handle_rmdir(fuse, handler, hdr, name);
    }

    case FUSE_RENAME: { /* rename_in, oldname, newname ->  */
        const struct fuse_rename_in *req = data;
        const char *old_name = ((const char*) data) + sizeof(*req);
        const char *new_name = old_name + strlen(old_name) + 1;
        return handle_rename(fuse, handler, hdr, req, old_name, new_name);
    }

//    case FUSE_LINK:
    case FUSE_OPEN: { /* open_in -> open_out */
        const struct fuse_open_in *req = data;
        return handle_open(fuse, handler, hdr, req);
    }

    case FUSE_READ: { /* read_in -> byte[] */
        const struct fuse_read_in *req = data;
        return handle_read(fuse, handler, hdr, req);
    }

    case FUSE_WRITE: { /* write_in, byte[write_in.size] -> write_out */
        const struct fuse_write_in *req = data;
        const void* buffer = (const __u8*)data + sizeof(*req);
        return handle_write(fuse, handler, hdr, req, buffer);
    }

    case FUSE_STATFS: { /* getattr_in -> attr_out */
        return handle_statfs(fuse, handler, hdr);
    }

    case FUSE_RELEASE: { /* release_in -> */
        const struct fuse_release_in *req = data;
        return handle_release(fuse, handler, hdr, req);
    }

    case FUSE_FSYNC:
    case FUSE_FSYNCDIR: {
        const struct fuse_fsync_in *req = data;
        return handle_fsync(fuse, handler, hdr, req);
    }

//    case FUSE_SETXATTR:
//    case FUSE_GETXATTR:
//    case FUSE_LISTXATTR:
//    case FUSE_REMOVEXATTR:
    case FUSE_FLUSH: {
        return handle_flush(fuse, handler, hdr);
    }

    case FUSE_OPENDIR: { /* open_in -> open_out */
        const struct fuse_open_in *req = data;
        return handle_opendir(fuse, handler, hdr, req);
    }

    case FUSE_READDIR: {
        const struct fuse_read_in *req = data;
        return handle_readdir(fuse, handler, hdr, req);
    }

    case FUSE_RELEASEDIR: { /* release_in -> */
        const struct fuse_release_in *req = data;
        return handle_releasedir(fuse, handler, hdr, req);
    }

    case FUSE_INIT: { /* init_in -> init_out */
        const struct fuse_init_in *req = data;
        return handle_init(fuse, handler, hdr, req);
    }

    case FUSE_CANONICAL_PATH: { /* nodeid -> bytez[] */
        return handle_canonical_path(fuse, handler, hdr);
    }

    default: {
        TRACE("[%d] NOTIMPL op=%d uniq=%"PRIx64" nid=%"PRIx64"\n",
                handler->token, hdr->opcode, hdr->unique, hdr->nodeid);
        return -ENOSYS;
    }
    }
}

static void handle_fuse_requests(struct fuse_handler* handler)
{
    struct fuse* fuse = handler->fuse;
    for (;;) {
        ssize_t len = TEMP_FAILURE_RETRY(read(fuse->fd,
                handler->request_buffer, sizeof(handler->request_buffer)));
        if (len < 0) {
            if (errno == ENODEV) {
                ERROR("[%d] someone stole our marbles!\n", handler->token);
                exit(2);
            }
            ERROR("[%d] handle_fuse_requests: errno=%d\n", handler->token, errno);
            continue;
        }

        if ((size_t)len < sizeof(struct fuse_in_header)) {
            ERROR("[%d] request too short: len=%zu\n", handler->token, (size_t)len);
            continue;
        }

        const struct fuse_in_header *hdr = (void*)handler->request_buffer;
        if (hdr->len != (size_t)len) {
            ERROR("[%d] malformed header: len=%zu, hdr->len=%u\n",
                    handler->token, (size_t)len, hdr->len);
            continue;
        }

        const void *data = handler->request_buffer + sizeof(struct fuse_in_header);
        size_t data_len = len - sizeof(struct fuse_in_header);
        __u64 unique = hdr->unique;
        int res = handle_fuse_request(fuse, handler, hdr, data, data_len);

        /* We do not access the request again after this point because the underlying
         * buffer storage may have been reused while processing the request. */

        if (res != NO_STATUS) {
            if (res) {
                TRACE("[%d] ERROR %d\n", handler->token, res);
            }
            fuse_status(fuse, unique, res);
        }
    }
}

static void* start_handler(void* data)
{
    struct fuse_handler* handler = data;
    handle_fuse_requests(handler);
    return NULL;
}

static bool remove_str_to_int(void *key, void *value, void *context) {
    Hashmap* map = context;
    hashmapRemove(map, key);
    free(key);
    return true;
}

static bool package_parse_callback(pkg_info *info, void *userdata) {
    struct fuse_global *global = (struct fuse_global *)userdata;

    char* name = strdup(info->name);
    hashmapPut(global->package_to_appid, name, (void*) (uintptr_t) info->uid);
    packagelist_free(info);
    return true;
}

static bool read_package_list(struct fuse_global* global) {
    pthread_mutex_lock(&global->lock);

    hashmapForEach(global->package_to_appid, remove_str_to_int, global->package_to_appid);

    bool rc = packagelist_parse(package_parse_callback, global);
    TRACE("read_package_list: found %zu packages\n",
            hashmapSize(global->package_to_appid));

    /* Regenerate ownership details using newly loaded mapping */
    derive_permissions_recursive_locked(global->fuse_default, &global->root);

    pthread_mutex_unlock(&global->lock);

    return rc;
}

static void watch_package_list(struct fuse_global* global) {
    struct inotify_event *event;
    char event_buf[512];

    int nfd = inotify_init();
    if (nfd < 0) {
        ERROR("inotify_init failed: %s\n", strerror(errno));
        return;
    }

    bool active = false;
    while (1) {
        if (!active) {
            int res = inotify_add_watch(nfd, PACKAGES_LIST_FILE, IN_DELETE_SELF);
            if (res == -1) {
                if (errno == ENOENT || errno == EACCES) {
                    /* Framework may not have created yet, sleep and retry */
                    ERROR("missing \"%s\"; retrying\n", PACKAGES_LIST_FILE);
                    sleep(3);
                    continue;
                } else {
                    ERROR("inotify_add_watch failed: %s\n", strerror(errno));
                    return;
                }
            }

            /* Watch above will tell us about any future changes, so
             * read the current state. */
            if (read_package_list(global) == false) {
                ERROR("read_package_list failed\n");
                return;
            }
            active = true;
        }

        int event_pos = 0;
        int res = read(nfd, event_buf, sizeof(event_buf));
        if (res < (int) sizeof(*event)) {
            if (errno == EINTR)
                continue;
            ERROR("failed to read inotify event: %s\n", strerror(errno));
            return;
        }

        while (res >= (int) sizeof(*event)) {
            int event_size;
            event = (struct inotify_event *) (event_buf + event_pos);

            TRACE("inotify event: %08x\n", event->mask);
            if ((event->mask & IN_IGNORED) == IN_IGNORED) {
                /* Previously watched file was deleted, probably due to move
                 * that swapped in new data; re-arm the watch and read. */
                active = false;
            }

            event_size = sizeof(*event) + event->len;
            res -= event_size;
            event_pos += event_size;
        }
    }
}

static int usage() {
    ERROR("usage: sdcard [OPTIONS] <source_path> <label>\n"
            "    -u: specify UID to run as\n"
            "    -g: specify GID to run as\n"
            "    -U: specify user ID that owns device\n"
            "    -m: source_path is multi-user\n"
            "    -w: runtime write mount has full write access\n"
            "\n");
    return 1;
}

static int fuse_setup(struct fuse* fuse, gid_t gid, mode_t mask) {
    char opts[256];

    fuse->fd = open("/dev/fuse", O_RDWR);
    if (fuse->fd == -1) {
        ERROR("failed to open fuse device: %s\n", strerror(errno));
        return -1;
    }

    umount2(fuse->dest_path, MNT_DETACH);

    snprintf(opts, sizeof(opts),
            "fd=%i,rootmode=40000,default_permissions,allow_other,user_id=%d,group_id=%d",
            fuse->fd, fuse->global->uid, fuse->global->gid);
    if (mount("/dev/fuse", fuse->dest_path, "fuse", MS_NOSUID | MS_NODEV | MS_NOEXEC |
            MS_NOATIME, opts) != 0) {
        ERROR("failed to mount fuse filesystem: %s\n", strerror(errno));
        return -1;
    }

    fuse->gid = gid;
    fuse->mask = mask;

    return 0;
}

static void run(const char* source_path, const char* label, uid_t uid,
        gid_t gid, userid_t userid, bool multi_user, bool full_write) {
    struct fuse_global global;
    struct fuse fuse_default;
    struct fuse fuse_read;
    struct fuse fuse_write;
    struct fuse_handler handler_default;
    struct fuse_handler handler_read;
    struct fuse_handler handler_write;
    pthread_t thread_default;
    pthread_t thread_read;
    pthread_t thread_write;

    memset(&global, 0, sizeof(global));
    memset(&fuse_default, 0, sizeof(fuse_default));
    memset(&fuse_read, 0, sizeof(fuse_read));
    memset(&fuse_write, 0, sizeof(fuse_write));
    memset(&handler_default, 0, sizeof(handler_default));
    memset(&handler_read, 0, sizeof(handler_read));
    memset(&handler_write, 0, sizeof(handler_write));

    pthread_mutex_init(&global.lock, NULL);
    global.package_to_appid = hashmapCreate(256, str_hash, str_icase_equals);
    global.uid = uid;
    global.gid = gid;
    global.multi_user = multi_user;
    global.next_generation = 0;
    global.inode_ctr = 1;

    memset(&global.root, 0, sizeof(global.root));
    global.root.nid = FUSE_ROOT_ID; /* 1 */
    global.root.refcount = 2;
    global.root.namelen = strlen(source_path);
    global.root.name = strdup(source_path);
    global.root.userid = userid;
    global.root.uid = AID_ROOT;
    global.root.under_android = false;

    strcpy(global.source_path, source_path);

    if (multi_user) {
        global.root.perm = PERM_PRE_ROOT;
        snprintf(global.obb_path, sizeof(global.obb_path), "%s/obb", source_path);
    } else {
        global.root.perm = PERM_ROOT;
        snprintf(global.obb_path, sizeof(global.obb_path), "%s/Android/obb", source_path);
    }

    fuse_default.global = &global;
    fuse_read.global = &global;
    fuse_write.global = &global;

    global.fuse_default = &fuse_default;
    global.fuse_read = &fuse_read;
    global.fuse_write = &fuse_write;

    snprintf(fuse_default.dest_path, PATH_MAX, "/mnt/runtime/default/%s", label);
    snprintf(fuse_read.dest_path, PATH_MAX, "/mnt/runtime/read/%s", label);
    snprintf(fuse_write.dest_path, PATH_MAX, "/mnt/runtime/write/%s", label);

    handler_default.fuse = &fuse_default;
    handler_read.fuse = &fuse_read;
    handler_write.fuse = &fuse_write;

    handler_default.token = 0;
    handler_read.token = 1;
    handler_write.token = 2;

    umask(0);

    if (multi_user) {
        /* Multi-user storage is fully isolated per user, so "other"
         * permissions are completely masked off. */
        if (fuse_setup(&fuse_default, AID_SDCARD_RW, 0006)
                || fuse_setup(&fuse_read, AID_EVERYBODY, 0027)
                || fuse_setup(&fuse_write, AID_EVERYBODY, full_write ? 0007 : 0027)) {
            ERROR("failed to fuse_setup\n");
            exit(1);
        }
    } else {
        /* Physical storage is readable by all users on device, but
         * the Android directories are masked off to a single user
         * deep inside attr_from_stat(). */
        if (fuse_setup(&fuse_default, AID_SDCARD_RW, 0006)
                || fuse_setup(&fuse_read, AID_EVERYBODY, full_write ? 0027 : 0022)
                || fuse_setup(&fuse_write, AID_EVERYBODY, full_write ? 0007 : 0022)) {
            ERROR("failed to fuse_setup\n");
            exit(1);
        }
    }

    /* Drop privs */
    if (setgroups(sizeof(kGroups) / sizeof(kGroups[0]), kGroups) < 0) {
        ERROR("cannot setgroups: %s\n", strerror(errno));
        exit(1);
    }
    if (setgid(gid) < 0) {
        ERROR("cannot setgid: %s\n", strerror(errno));
        exit(1);
    }
    if (setuid(uid) < 0) {
        ERROR("cannot setuid: %s\n", strerror(errno));
        exit(1);
    }

    if (multi_user) {
        fs_prepare_dir(global.obb_path, 0775, uid, gid);
    }

    if (pthread_create(&thread_default, NULL, start_handler, &handler_default)
            || pthread_create(&thread_read, NULL, start_handler, &handler_read)
            || pthread_create(&thread_write, NULL, start_handler, &handler_write)) {
        ERROR("failed to pthread_create\n");
        exit(1);
    }

    watch_package_list(&global);
    ERROR("terminated prematurely\n");
    exit(1);
}

static int sdcardfs_setup(const char *source_path, const char *dest_path, uid_t fsuid,
                        gid_t fsgid, bool multi_user, userid_t userid, gid_t gid, mode_t mask) {
    char opts[256];

    snprintf(opts, sizeof(opts),
            "fsuid=%d,fsgid=%d,%smask=%d,userid=%d,gid=%d",
            fsuid, fsgid, multi_user?"multiuser,":"", mask, userid, gid);

    if (mount(source_path, dest_path, "sdcardfs",
                        MS_NOSUID | MS_NODEV | MS_NOEXEC | MS_NOATIME, opts) != 0) {
        ERROR("failed to mount sdcardfs filesystem: %s\n", strerror(errno));
        return -1;
    }

    return 0;
}

static void run_sdcardfs(const char* source_path, const char* label, uid_t uid,
        gid_t gid, userid_t userid, bool multi_user, bool full_write) {
    char dest_path_default[PATH_MAX];
    char dest_path_read[PATH_MAX];
    char dest_path_write[PATH_MAX];
    char obb_path[PATH_MAX];
    snprintf(dest_path_default, PATH_MAX, "/mnt/runtime/default/%s", label);
    snprintf(dest_path_read, PATH_MAX, "/mnt/runtime/read/%s", label);
    snprintf(dest_path_write, PATH_MAX, "/mnt/runtime/write/%s", label);

    umask(0);
    if (multi_user) {
        /* Multi-user storage is fully isolated per user, so "other"
         * permissions are completely masked off. */
        if (sdcardfs_setup(source_path, dest_path_default, uid, gid, multi_user, userid,
                                                      AID_SDCARD_RW, 0006)
                || sdcardfs_setup(source_path, dest_path_read, uid, gid, multi_user, userid,
                                                      AID_EVERYBODY, 0027)
                || sdcardfs_setup(source_path, dest_path_write, uid, gid, multi_user, userid,
                                                      AID_EVERYBODY, full_write ? 0007 : 0027)) {
            ERROR("failed to fuse_setup\n");
            exit(1);
        }
    } else {
        /* Physical storage is readable by all users on device, but
         * the Android directories are masked off to a single user
         * deep inside attr_from_stat(). */
        if (sdcardfs_setup(source_path, dest_path_default, uid, gid, multi_user, userid,
                                                      AID_SDCARD_RW, 0006)
                || sdcardfs_setup(source_path, dest_path_read, uid, gid, multi_user, userid,
                                                      AID_EVERYBODY, full_write ? 0027 : 0022)
                || sdcardfs_setup(source_path, dest_path_write, uid, gid, multi_user, userid,
                                                      AID_EVERYBODY, full_write ? 0007 : 0022)) {
            ERROR("failed to fuse_setup\n");
            exit(1);
        }
    }

    /* Drop privs */
    if (setgroups(sizeof(kGroups) / sizeof(kGroups[0]), kGroups) < 0) {
        ERROR("cannot setgroups: %s\n", strerror(errno));
        exit(1);
    }
    if (setgid(gid) < 0) {
        ERROR("cannot setgid: %s\n", strerror(errno));
        exit(1);
    }
    if (setuid(uid) < 0) {
        ERROR("cannot setuid: %s\n", strerror(errno));
        exit(1);
    }

    if (multi_user) {
        snprintf(obb_path, sizeof(obb_path), "%s/obb", source_path);
        fs_prepare_dir(&obb_path[0], 0775, uid, gid);
    }

    exit(0);
}

static bool supports_sdcardfs(void) {
    FILE *fp;
    char *buf = NULL;
    size_t buflen = 0;

    fp = fopen("/proc/filesystems", "r");
    if (!fp) {
        ERROR("Could not read /proc/filesystems, error: %s\n", strerror(errno));
        return false;
    }
    while ((getline(&buf, &buflen, fp)) > 0) {
        if (strstr(buf, "sdcardfs\n")) {
            free(buf);
            fclose(fp);
            return true;
        }
    }
    free(buf);
    fclose(fp);
    return false;
}

static bool should_use_sdcardfs(void) {
    char property[PROPERTY_VALUE_MAX];

    // Allow user to have a strong opinion about state
    property_get(PROP_SDCARDFS_USER, property, "");
    if (!strcmp(property, "force_on")) {
        ALOGW("User explicitly enabled sdcardfs");
        return supports_sdcardfs();
    } else if (!strcmp(property, "force_off")) {
        ALOGW("User explicitly disabled sdcardfs");
        return false;
    }

    // Fall back to device opinion about state
    if (property_get_bool(PROP_SDCARDFS_DEVICE, false)) {
        ALOGW("Device explicitly enabled sdcardfs");
        return supports_sdcardfs();
    } else {
        ALOGW("Device explicitly disabled sdcardfs");
        return false;
    }
}

int main(int argc, char **argv) {
    const char *source_path = NULL;
    const char *label = NULL;
    uid_t uid = 0;
    gid_t gid = 0;
    userid_t userid = 0;
    bool multi_user = false;
    bool full_write = false;
    int i;
    struct rlimit rlim;
    int fs_version;

    int opt;
    while ((opt = getopt(argc, argv, "u:g:U:mw")) != -1) {
        switch (opt) {
            case 'u':
                uid = strtoul(optarg, NULL, 10);
                break;
            case 'g':
                gid = strtoul(optarg, NULL, 10);
                break;
            case 'U':
                userid = strtoul(optarg, NULL, 10);
                break;
            case 'm':
                multi_user = true;
                break;
            case 'w':
                full_write = true;
                break;
            case '?':
            default:
                return usage();
        }
    }

    for (i = optind; i < argc; i++) {
        char* arg = argv[i];
        if (!source_path) {
            source_path = arg;
        } else if (!label) {
            label = arg;
        } else {
            ERROR("too many arguments\n");
            return usage();
        }
    }

    if (!source_path) {
        ERROR("no source path specified\n");
        return usage();
    }
    if (!label) {
        ERROR("no label specified\n");
        return usage();
    }
    if (!uid || !gid) {
        ERROR("uid and gid must be nonzero\n");
        return usage();
    }

    rlim.rlim_cur = 8192;
    rlim.rlim_max = 8192;
    if (setrlimit(RLIMIT_NOFILE, &rlim)) {
        ERROR("Error setting RLIMIT_NOFILE, errno = %d\n", errno);
    }

    while ((fs_read_atomic_int("/data/.layout_version", &fs_version) == -1) || (fs_version < 3)) {
        ERROR("installd fs upgrade not yet complete. Waiting...\n");
        sleep(1);
    }

    if (should_use_sdcardfs()) {
        run_sdcardfs(source_path, label, uid, gid, userid, multi_user, full_write);
    } else {
        run(source_path, label, uid, gid, userid, multi_user, full_write);
    }
    return 1;
}<|MERGE_RESOLUTION|>--- conflicted
+++ resolved
@@ -1221,20 +1221,11 @@
     }
     out.fh = ptr_to_id(h);
     out.open_flags = 0;
-<<<<<<< HEAD
-    #if defined(FUSE_SHORTCIRCUIT) || defined(FUSE_STACKED_IO)
-        out.lower_fd = h->fd;
-    #else
-        out.padding = 0;
-    #endif
-=======
-
-#ifdef FUSE_SHORTCIRCUIT
+#if defined(FUSE_SHORTCIRCUIT) || defined(FUSE_STACKED_IO)
     out.lower_fd = h->fd;
 #else
     out.padding = 0;
 #endif
->>>>>>> 5cf8bbd5
 
     fuse_reply(fuse, hdr->unique, &out, sizeof(out));
     return NO_STATUS;
@@ -1399,20 +1390,12 @@
     }
     out.fh = ptr_to_id(h);
     out.open_flags = 0;
-<<<<<<< HEAD
-    #if defined(FUSE_SHORTCIRCUIT) || defined(FUSE_STACKED_IO)
-        out.lower_fd = -1;
-    #else
-        out.padding = 0;
-    #endif
-=======
-
-#ifdef FUSE_SHORTCIRCUIT
+
+#if defined(FUSE_SHORTCIRCUIT) || defined(FUSE_STACKED_IO)
     out.lower_fd = -1;
 #else
     out.padding = 0;
 #endif
->>>>>>> 5cf8bbd5
 
     fuse_reply(fuse, hdr->unique, &out, sizeof(out));
     return NO_STATUS;
@@ -1496,18 +1479,12 @@
     out.max_readahead = req->max_readahead;
     out.flags = FUSE_ATOMIC_O_TRUNC | FUSE_BIG_WRITES;
 
-<<<<<<< HEAD
-    #ifdef FUSE_STACKED_IO
-        out.flags |= FUSE_STACKED_IO;
-    #endif
-    #ifdef FUSE_SHORTCIRCUIT
-        out.flags |= FUSE_SHORTCIRCUIT;
-    #endif
-=======
+#ifdef FUSE_STACKED_IO
+    out.flags |= FUSE_STACKED_IO;
+#endif
 #ifdef FUSE_SHORTCIRCUIT
     out.flags |= FUSE_SHORTCIRCUIT;
 #endif
->>>>>>> 5cf8bbd5
 
     out.max_background = 32;
     out.congestion_threshold = 32;
