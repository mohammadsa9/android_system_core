# Copyright 2005 The Android Open Source Project

LOCAL_PATH:= $(call my-dir)

<<<<<<< HEAD
LOCAL_SRC_FILES:= \
	builtins.c \
	init.c \
	devices.c \
	property_service.c \
	util.c \
	parser.c \
	keychords.c \
	signal_handler.c \
	init_parser.c \
	ueventd.c \
	ueventd_parser.c \
	watchdogd.c \
	vendor_init.c

LOCAL_CFLAGS    += -Wno-unused-parameter

ifeq ($(strip $(INIT_BOOTCHART)),true)
LOCAL_SRC_FILES += bootchart.c
LOCAL_CFLAGS    += -DBOOTCHART=1
endif
=======
# --
>>>>>>> bb0c180e

ifneq (,$(filter userdebug eng,$(TARGET_BUILD_VARIANT)))
init_options += -DALLOW_LOCAL_PROP_OVERRIDE=1 -DALLOW_DISABLE_SELINUX=1
else
init_options += -DALLOW_LOCAL_PROP_OVERRIDE=0 -DALLOW_DISABLE_SELINUX=0
endif

init_options += -DLOG_UEVENTS=0

init_cflags += \
    $(init_options) \
    -Wall -Wextra \
    -Wno-unused-parameter \
    -Werror \

init_clang := true

# --

include $(CLEAR_VARS)
LOCAL_CPPFLAGS := $(init_cflags)
LOCAL_SRC_FILES:= \
    init_parser.cpp \
    log.cpp \
    parser.cpp \
    util.cpp \

LOCAL_STATIC_LIBRARIES := libbase
LOCAL_MODULE := libinit
LOCAL_CLANG := $(init_clang)
include $(BUILD_STATIC_LIBRARY)

include $(CLEAR_VARS)
LOCAL_CPPFLAGS := $(init_cflags)
LOCAL_SRC_FILES:= \
    bootchart.cpp \
    builtins.cpp \
    devices.cpp \
    init.cpp \
    keychords.cpp \
    property_service.cpp \
    signal_handler.cpp \
    ueventd.cpp \
    ueventd_parser.cpp \
    watchdogd.cpp \

LOCAL_MODULE:= init
LOCAL_C_INCLUDES += \
    system/extras/ext4_utils \
    system/core/mkbootimg

LOCAL_FORCE_STATIC_EXECUTABLE := true
LOCAL_MODULE_PATH := $(TARGET_ROOT_OUT)
LOCAL_UNSTRIPPED_PATH := $(TARGET_ROOT_OUT_UNSTRIPPED)

LOCAL_STATIC_LIBRARIES := \
    libinit \
    libfs_mgr \
    libsquashfs_utils \
    liblogwrap \
    libcutils \
    libbase \
    libext4_utils_static \
    libutils \
    liblog \
    libc \
    libselinux \
    libmincrypt \
    libc++_static \
    libdl \
    libsparse_static \
    libz

<<<<<<< HEAD
ifneq ($(strip $(TARGET_PLATFORM_DEVICE_BASE)),)
LOCAL_CFLAGS += -D_PLATFORM_BASE="\"$(TARGET_PLATFORM_DEVICE_BASE)\""
endif
ifneq ($(strip $(TARGET_INIT_VENDOR_LIB)),)
LOCAL_WHOLE_STATIC_LIBRARIES += $(TARGET_INIT_VENDOR_LIB)
endif

=======
# Create symlinks
LOCAL_POST_INSTALL_CMD := $(hide) mkdir -p $(TARGET_ROOT_OUT)/sbin; \
    ln -sf ../init $(TARGET_ROOT_OUT)/sbin/ueventd; \
    ln -sf ../init $(TARGET_ROOT_OUT)/sbin/watchdogd

LOCAL_CLANG := $(init_clang)
>>>>>>> bb0c180e
include $(BUILD_EXECUTABLE)




include $(CLEAR_VARS)
LOCAL_MODULE := init_tests
LOCAL_SRC_FILES := \
    init_parser_test.cpp \
    util_test.cpp \

LOCAL_SHARED_LIBRARIES += \
    libcutils \
    libbase \

LOCAL_STATIC_LIBRARIES := libinit
LOCAL_CLANG := $(init_clang)
include $(BUILD_NATIVE_TEST)<|MERGE_RESOLUTION|>--- conflicted
+++ resolved
@@ -2,31 +2,7 @@
 
 LOCAL_PATH:= $(call my-dir)
 
-<<<<<<< HEAD
-LOCAL_SRC_FILES:= \
-	builtins.c \
-	init.c \
-	devices.c \
-	property_service.c \
-	util.c \
-	parser.c \
-	keychords.c \
-	signal_handler.c \
-	init_parser.c \
-	ueventd.c \
-	ueventd_parser.c \
-	watchdogd.c \
-	vendor_init.c
-
-LOCAL_CFLAGS    += -Wno-unused-parameter
-
-ifeq ($(strip $(INIT_BOOTCHART)),true)
-LOCAL_SRC_FILES += bootchart.c
-LOCAL_CFLAGS    += -DBOOTCHART=1
-endif
-=======
 # --
->>>>>>> bb0c180e
 
 ifneq (,$(filter userdebug eng,$(TARGET_BUILD_VARIANT)))
 init_options += -DALLOW_LOCAL_PROP_OVERRIDE=1 -DALLOW_DISABLE_SELINUX=1
@@ -100,22 +76,12 @@
     libsparse_static \
     libz
 
-<<<<<<< HEAD
-ifneq ($(strip $(TARGET_PLATFORM_DEVICE_BASE)),)
-LOCAL_CFLAGS += -D_PLATFORM_BASE="\"$(TARGET_PLATFORM_DEVICE_BASE)\""
-endif
-ifneq ($(strip $(TARGET_INIT_VENDOR_LIB)),)
-LOCAL_WHOLE_STATIC_LIBRARIES += $(TARGET_INIT_VENDOR_LIB)
-endif
-
-=======
 # Create symlinks
 LOCAL_POST_INSTALL_CMD := $(hide) mkdir -p $(TARGET_ROOT_OUT)/sbin; \
     ln -sf ../init $(TARGET_ROOT_OUT)/sbin/ueventd; \
     ln -sf ../init $(TARGET_ROOT_OUT)/sbin/watchdogd
 
 LOCAL_CLANG := $(init_clang)
->>>>>>> bb0c180e
 include $(BUILD_EXECUTABLE)
 
 
