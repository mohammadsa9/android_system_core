--- conflicted
+++ resolved
@@ -35,8 +35,6 @@
 #include <termios.h>
 #include <unistd.h>
 
-#include <memory>
-
 #include <mtd/mtd-user.h>
 
 #include <selinux/selinux.h>
@@ -65,9 +63,6 @@
 #include "util.h"
 #include "ueventd.h"
 #include "watchdogd.h"
-
-using android::base::ReadFileToString;
-using android::base::StringPrintf;
 
 struct selabel_handle *sehandle;
 struct selabel_handle *sehandle_prop;
@@ -814,17 +809,10 @@
 {
     static const char android_dir[] = "/proc/device-tree/firmware/android";
 
-<<<<<<< HEAD
-    std::string file_name = StringPrintf("%s/compatible", android_dir);
-
-    std::string dt_file;
-    ReadFileToString(file_name, &dt_file);
-=======
     std::string file_name = android::base::StringPrintf("%s/compatible", android_dir);
 
     std::string dt_file;
     android::base::ReadFileToString(file_name, &dt_file);
->>>>>>> ecb90d58
     if (!dt_file.compare("android,firmware")) {
         ERROR("firmware/android is not compatible with 'android,firmware'\n");
         return;
@@ -839,21 +827,12 @@
         if (dp->d_type != DT_REG || !strcmp(dp->d_name, "compatible"))
             continue;
 
-<<<<<<< HEAD
-        file_name = StringPrintf("%s/%s", android_dir, dp->d_name);
-
-        ReadFileToString(file_name, &dt_file);
-        std::replace(dt_file.begin(), dt_file.end(), ',', '.');
-
-        std::string property_name = StringPrintf("ro.boot.%s", dp->d_name);
-=======
         file_name = android::base::StringPrintf("%s/%s", android_dir, dp->d_name);
 
         android::base::ReadFileToString(file_name, &dt_file);
         std::replace(dt_file.begin(), dt_file.end(), ',', '.');
 
         std::string property_name = android::base::StringPrintf("ro.boot.%s", dp->d_name);
->>>>>>> ecb90d58
         if (property_set(property_name.c_str(), dt_file.c_str())) {
             ERROR("Could not set property %s to value %s", property_name.c_str(), dt_file.c_str());
         }
