/*
 * Copyright (C) 2007 The Android Open Source Project
 *
 * Licensed under the Apache License, Version 2.0 (the "License");
 * you may not use this file except in compliance with the License.
 * You may obtain a copy of the License at
 *
 *      http://www.apache.org/licenses/LICENSE-2.0
 *
 * Unless required by applicable law or agreed to in writing, software
 * distributed under the License is distributed on an "AS IS" BASIS,
 * WITHOUT WARRANTIES OR CONDITIONS OF ANY KIND, either express or implied.
 * See the License for the specific language governing permissions and
 * limitations under the License.
 */

#include <stdio.h>
#include <stdlib.h>
#include <unistd.h>
#include <string.h>
#include <ctype.h>
#include <fcntl.h>
#include <stdarg.h>
#include <dirent.h>
#include <limits.h>
#include <errno.h>
#include <sys/poll.h>

#include <memory>

#include <cutils/misc.h>
#include <cutils/sockets.h>
#include <cutils/multiuser.h>

#define _REALLY_INCLUDE_SYS__SYSTEM_PROPERTIES_H_
#include <sys/_system_properties.h>

#include <sys/socket.h>
#include <sys/un.h>
#include <sys/select.h>
#include <sys/types.h>
#include <netinet/in.h>
#include <sys/mman.h>
#include <private/android_filesystem_config.h>

#include <selinux/selinux.h>
#include <selinux/label.h>

#include <fs_mgr.h>
#include <base/file.h>
#include "bootimg.h"

#include "property_service.h"
#include "init.h"
#include "util.h"
#include "log.h"
#include "vendor_init.h"

#define PERSISTENT_PROPERTY_DIR  "/data/property"
#define FSTAB_PREFIX "/fstab."
#define RECOVERY_MOUNT_POINT "/recovery"

static int persistent_properties_loaded = 0;
static bool property_area_initialized = false;

static int property_set_fd = -1;

struct workspace {
    size_t size;
    int fd;
};

static workspace pa_workspace;

void property_init() {
    if (property_area_initialized) {
        return;
    }

    property_area_initialized = true;

    if (__system_property_area_init()) {
        return;
    }

    pa_workspace.size = 0;
    pa_workspace.fd = open(PROP_FILENAME, O_RDONLY | O_NOFOLLOW | O_CLOEXEC);
    if (pa_workspace.fd == -1) {
        ERROR("Failed to open %s: %s\n", PROP_FILENAME, strerror(errno));
        return;
    }
}

static int check_mac_perms(const char *name, char *sctx)
{
    if (is_selinux_enabled() <= 0)
        return 1;

    char *tctx = NULL;
    int result = 0;

    if (!sctx)
        goto err;

    if (!sehandle_prop)
        goto err;

    if (selabel_lookup(sehandle_prop, &tctx, name, 1) != 0)
        goto err;

    if (selinux_check_access(sctx, tctx, "property_service", "set", (void*) name) == 0)
        result = 1;

    freecon(tctx);
 err:
    return result;
}

static int check_control_mac_perms(const char *name, char *sctx)
{
    /*
     *  Create a name prefix out of ctl.<service name>
     *  The new prefix allows the use of the existing
     *  property service backend labeling while avoiding
     *  mislabels based on true property prefixes.
     */
    char ctl_name[PROP_VALUE_MAX+4];
    int ret = snprintf(ctl_name, sizeof(ctl_name), "ctl.%s", name);

    if (ret < 0 || (size_t) ret >= sizeof(ctl_name))
        return 0;

    return check_mac_perms(ctl_name, sctx);
}

/*
 * Checks permissions for setting system properties.
 * Returns 1 if uid allowed, 0 otherwise.
 */
static int check_perms(const char *name, char *sctx)
{
    if(!strncmp(name, "ro.", 3))
        name +=3;

    return check_mac_perms(name, sctx);
}

int __property_get(const char *name, char *value)
{
    return __system_property_get(name, value);
}

static void write_persistent_property(const char *name, const char *value)
{
    char tempPath[PATH_MAX];
    char path[PATH_MAX];
    int fd;

    snprintf(tempPath, sizeof(tempPath), "%s/.temp.XXXXXX", PERSISTENT_PROPERTY_DIR);
    fd = mkstemp(tempPath);
    if (fd < 0) {
        ERROR("Unable to write persistent property to temp file %s: %s\n", tempPath, strerror(errno));
        return;
    }
    write(fd, value, strlen(value));
    fsync(fd);
    close(fd);

    snprintf(path, sizeof(path), "%s/%s", PERSISTENT_PROPERTY_DIR, name);
    if (rename(tempPath, path)) {
        unlink(tempPath);
        ERROR("Unable to rename persistent property file %s to %s\n", tempPath, path);
    }
}

static bool is_legal_property_name(const char* name, size_t namelen)
{
    size_t i;
    if (namelen >= PROP_NAME_MAX) return false;
    if (namelen < 1) return false;
    if (name[0] == '.') return false;
    if (name[namelen - 1] == '.') return false;

    /* Only allow alphanumeric, plus '.', '-', or '_' */
    /* Don't allow ".." to appear in a property name */
    for (i = 0; i < namelen; i++) {
        if (name[i] == '.') {
            // i=0 is guaranteed to never have a dot. See above.
            if (name[i-1] == '.') return false;
            continue;
        }
        if (name[i] == '_' || name[i] == '-') continue;
        if (name[i] >= 'a' && name[i] <= 'z') continue;
        if (name[i] >= 'A' && name[i] <= 'Z') continue;
        if (name[i] >= '0' && name[i] <= '9') continue;
        return false;
    }

    return true;
}

static int property_set_impl(const char* name, const char* value) {
    size_t namelen = strlen(name);
    size_t valuelen = strlen(value);

    if (!is_legal_property_name(name, namelen)) return -1;
    if (valuelen >= PROP_VALUE_MAX) return -1;

    if (strcmp("selinux.reload_policy", name) == 0 && strcmp("1", value) == 0) {
        if (selinux_reload_policy() != 0) {
            ERROR("Failed to reload policy\n");
        }
    } else if (strcmp("selinux.restorecon_recursive", name) == 0 && valuelen > 0) {
        if (restorecon_recursive(value) != 0) {
            ERROR("Failed to restorecon_recursive %s\n", value);
        }
    }

    prop_info* pi = (prop_info*) __system_property_find(name);

    if(pi != 0) {
        /* ro.* properties may NEVER be modified once set */
        if(!strncmp(name, "ro.", 3)) return -1;

        __system_property_update(pi, value, valuelen);
    } else {
        int rc = __system_property_add(name, namelen, value, valuelen);
        if (rc < 0) {
            return rc;
        }
    }
    /* If name starts with "net." treat as a DNS property. */
    if (strncmp("net.", name, strlen("net.")) == 0)  {
        if (strcmp("net.change", name) == 0) {
            return 0;
        }
       /*
        * The 'net.change' property is a special property used track when any
        * 'net.*' property name is updated. It is _ONLY_ updated here. Its value
        * contains the last updated 'net.*' property.
        */
        property_set("net.change", name);
    } else if (persistent_properties_loaded &&
            strncmp("persist.", name, strlen("persist.")) == 0) {
        /*
         * Don't write properties to disk until after we have read all default properties
         * to prevent them from being overwritten by default values.
         */
        write_persistent_property(name, value);
    }
    property_changed(name, value);
    return 0;
}

int property_set(const char* name, const char* value) {
    int rc = property_set_impl(name, value);
    if (rc == -1) {
        ERROR("property_set(\"%s\", \"%s\") failed\n", name, value);
    }
    return rc;
}

static void handle_property_set_fd()
{
    prop_msg msg;
    int s;
    int r;
    struct ucred cr;
    struct sockaddr_un addr;
    socklen_t addr_size = sizeof(addr);
    socklen_t cr_size = sizeof(cr);
    char * source_ctx = NULL;
    struct pollfd ufds[1];
    const int timeout_ms = 2 * 1000;  /* Default 2 sec timeout for caller to send property. */
    int nr;

    if ((s = accept(property_set_fd, (struct sockaddr *) &addr, &addr_size)) < 0) {
        return;
    }

    /* Check socket options here */
    if (getsockopt(s, SOL_SOCKET, SO_PEERCRED, &cr, &cr_size) < 0) {
        close(s);
        ERROR("Unable to receive socket options\n");
        return;
    }

    ufds[0].fd = s;
    ufds[0].events = POLLIN;
    ufds[0].revents = 0;
    nr = TEMP_FAILURE_RETRY(poll(ufds, 1, timeout_ms));
    if (nr == 0) {
        ERROR("sys_prop: timeout waiting for uid=%d to send property message.\n", cr.uid);
        close(s);
        return;
    } else if (nr < 0) {
        ERROR("sys_prop: error waiting for uid=%d to send property message: %s\n", cr.uid, strerror(errno));
        close(s);
        return;
    }

    r = TEMP_FAILURE_RETRY(recv(s, &msg, sizeof(msg), MSG_DONTWAIT));
    if(r != sizeof(prop_msg)) {
        ERROR("sys_prop: mis-match msg size received: %d expected: %zu: %s\n",
              r, sizeof(prop_msg), strerror(errno));
        close(s);
        return;
    }

    switch(msg.cmd) {
    case PROP_MSG_SETPROP:
        msg.name[PROP_NAME_MAX-1] = 0;
        msg.value[PROP_VALUE_MAX-1] = 0;

        if (!is_legal_property_name(msg.name, strlen(msg.name))) {
            ERROR("sys_prop: illegal property name. Got: \"%s\"\n", msg.name);
            close(s);
            return;
        }

        getpeercon(s, &source_ctx);

        if(memcmp(msg.name,"ctl.",4) == 0) {
            // Keep the old close-socket-early behavior when handling
            // ctl.* properties.
            close(s);
            if (check_control_mac_perms(msg.value, source_ctx)) {
                handle_control_message((char*) msg.name + 4, (char*) msg.value);
            } else {
                ERROR("sys_prop: Unable to %s service ctl [%s] uid:%d gid:%d pid:%d\n",
                        msg.name + 4, msg.value, cr.uid, cr.gid, cr.pid);
            }
        } else {
            if (check_perms(msg.name, source_ctx)) {
                property_set((char*) msg.name, (char*) msg.value);
            } else {
                ERROR("sys_prop: permission denied uid:%d  name:%s\n",
                      cr.uid, msg.name);
            }

            // Note: bionic's property client code assumes that the
            // property server will not close the socket until *AFTER*
            // the property is written to memory.
            close(s);
        }
        freecon(source_ctx);
        break;

    default:
        close(s);
        break;
    }
}

void get_property_workspace(int *fd, int *sz)
{
    *fd = pa_workspace.fd;
    *sz = pa_workspace.size;
}

static void load_properties_from_file(const char *, const char *);

/*
 * Filter is used to decide which properties to load: NULL loads all keys,
 * "ro.foo.*" is a prefix match, and "ro.foo.bar" is an exact match.
 */
static void load_properties(char *data, const char *filter)
{
    char *key, *value, *eol, *sol, *tmp, *fn;
    size_t flen = 0;

    if (filter) {
        flen = strlen(filter);
    }

    sol = data;
    while ((eol = strchr(sol, '\n'))) {
        key = sol;
        *eol++ = 0;
        sol = eol;

        while (isspace(*key)) key++;
        if (*key == '#') continue;

        tmp = eol - 2;
        while ((tmp > key) && isspace(*tmp)) *tmp-- = 0;

        if (!strncmp(key, "import ", 7) && flen == 0) {
            fn = key + 7;
            while (isspace(*fn)) fn++;

            key = strchr(fn, ' ');
            if (key) {
                *key++ = 0;
                while (isspace(*key)) key++;
            }

            load_properties_from_file(fn, key);

        } else {
            value = strchr(key, '=');
            if (!value) continue;
            *value++ = 0;

            tmp = value - 2;
            while ((tmp > key) && isspace(*tmp)) *tmp-- = 0;

            while (isspace(*value)) value++;

            if (flen > 0) {
                if (filter[flen - 1] == '*') {
                    if (strncmp(key, filter, flen - 1)) continue;
                } else {
                    if (strcmp(key, filter)) continue;
                }
            }

            property_set(key, value);
        }
    }
}

/*
 * Filter is used to decide which properties to load: NULL loads all keys,
 * "ro.foo.*" is a prefix match, and "ro.foo.bar" is an exact match.
 */
static void load_properties_from_file(const char* filename, const char* filter) {
    Timer t;
    std::string data;
    if (read_file(filename, &data)) {
        data.push_back('\n');
        load_properties(&data[0], filter);
    }
    NOTICE("(Loading properties from %s took %.2fs.)\n", filename, t.duration());
}

static void load_persistent_properties() {
    persistent_properties_loaded = 1;

    std::unique_ptr<DIR, int(*)(DIR*)> dir(opendir(PERSISTENT_PROPERTY_DIR), closedir);
    if (!dir) {
        ERROR("Unable to open persistent property directory \"%s\": %s\n",
              PERSISTENT_PROPERTY_DIR, strerror(errno));
        return;
    }

    struct dirent* entry;
    while ((entry = readdir(dir.get())) != NULL) {
        if (strncmp("persist.", entry->d_name, strlen("persist."))) {
            continue;
        }
        if (entry->d_type != DT_REG) {
            continue;
        }

        // Open the file and read the property value.
        int fd = openat(dirfd(dir.get()), entry->d_name, O_RDONLY | O_NOFOLLOW);
        if (fd == -1) {
            ERROR("Unable to open persistent property file \"%s\": %s\n",
                  entry->d_name, strerror(errno));
            continue;
        }

        struct stat sb;
        if (fstat(fd, &sb) == -1) {
            ERROR("fstat on property file \"%s\" failed: %s\n", entry->d_name, strerror(errno));
            close(fd);
            continue;
        }

        // File must not be accessible to others, be owned by root/root, and
        // not be a hard link to any other file.
        if (((sb.st_mode & (S_IRWXG | S_IRWXO)) != 0) || (sb.st_uid != 0) || (sb.st_gid != 0) ||
                (sb.st_nlink != 1)) {
            ERROR("skipping insecure property file %s (uid=%u gid=%u nlink=%u mode=%o)\n",
                  entry->d_name, (unsigned int)sb.st_uid, (unsigned int)sb.st_gid,
                  (unsigned int)sb.st_nlink, sb.st_mode);
            close(fd);
            continue;
        }

        char value[PROP_VALUE_MAX];
        int length = read(fd, value, sizeof(value) - 1);
        if (length >= 0) {
            value[length] = 0;
            property_set(entry->d_name, value);
        } else {
            ERROR("Unable to read persistent property file %s: %s\n",
                  entry->d_name, strerror(errno));
        }
        close(fd);
    }
}

void property_load_boot_defaults() {
    load_properties_from_file(PROP_PATH_RAMDISK_DEFAULT, NULL);
}

bool properties_initialized() {
    return property_area_initialized;
}

static void load_override_properties() {
    if (ALLOW_LOCAL_PROP_OVERRIDE) {
        char debuggable[PROP_VALUE_MAX];
        int ret = property_get("ro.debuggable", debuggable);
        if (ret && (strcmp(debuggable, "1") == 0)) {
            load_properties_from_file(PROP_PATH_LOCAL_OVERRIDE, NULL);
        }
    }
}

/* When booting an encrypted system, /data is not mounted when the
 * property service is started, so any properties stored there are
 * not loaded.  Vold triggers init to load these properties once it
 * has mounted /data.
 */
void load_persist_props(void) {
    load_override_properties();
    /* Read persistent properties after all default values have been loaded. */
    load_persistent_properties();
}

void load_recovery_id_prop() {
    char fstab_filename[PROP_VALUE_MAX + sizeof(FSTAB_PREFIX)];
    char propbuf[PROP_VALUE_MAX];
    int ret = property_get("ro.hardware", propbuf);
    if (!ret) {
        ERROR("ro.hardware not set - unable to load recovery id\n");
        return;
    }
    snprintf(fstab_filename, sizeof(fstab_filename), FSTAB_PREFIX "%s", propbuf);

    std::unique_ptr<fstab, void(*)(fstab*)> tab(fs_mgr_read_fstab(fstab_filename),
            fs_mgr_free_fstab);
    if (!tab) {
        ERROR("unable to read fstab %s: %s\n", fstab_filename, strerror(errno));
        return;
    }

    fstab_rec* rec = fs_mgr_get_entry_for_mount_point(tab.get(), RECOVERY_MOUNT_POINT);
    if (rec == NULL) {
        ERROR("/recovery not specified in fstab\n");
        return;
    }

    int fd = open(rec->blk_device, O_RDONLY);
    if (fd == -1) {
        ERROR("error opening block device %s: %s\n", rec->blk_device, strerror(errno));
        return;
    }

    boot_img_hdr hdr;
    if (android::base::ReadFully(fd, &hdr, sizeof(hdr))) {
        std::string hex = bytes_to_hex(reinterpret_cast<uint8_t*>(hdr.id), sizeof(hdr.id));
        property_set("ro.recovery_id", hex.c_str());
    } else {
        ERROR("error reading /recovery: %s\n", strerror(errno));
    }

    close(fd);
}

void load_system_props() {
    load_properties_from_file(PROP_PATH_SYSTEM_BUILD, NULL);
    load_properties_from_file(PROP_PATH_VENDOR_BUILD, NULL);
    load_properties_from_file(PROP_PATH_FACTORY, "ro.*");
<<<<<<< HEAD

    load_override_properties();

    /* Read persistent properties after all default values have been loaded. */
    load_persistent_properties();

    /* vendor-specific properties
     */
    vendor_load_properties();

=======
>>>>>>> f7f765fd
    load_recovery_id_prop();
}

void start_property_service() {
    property_set_fd = create_socket(PROP_SERVICE_NAME, SOCK_STREAM | SOCK_CLOEXEC | SOCK_NONBLOCK,
                                    0666, 0, 0, NULL);
    if (property_set_fd == -1) {
        ERROR("start_property_service socket creation failed: %s\n", strerror(errno));
        exit(1);
    }

    listen(property_set_fd, 8);

    register_epoll_handler(property_set_fd, handle_property_set_fd);
}<|MERGE_RESOLUTION|>--- conflicted
+++ resolved
@@ -519,6 +519,10 @@
     load_override_properties();
     /* Read persistent properties after all default values have been loaded. */
     load_persistent_properties();
+
+    /* vendor-specific properties
+     */
+    vendor_load_properties();
 }
 
 void load_recovery_id_prop() {
@@ -565,19 +569,6 @@
     load_properties_from_file(PROP_PATH_SYSTEM_BUILD, NULL);
     load_properties_from_file(PROP_PATH_VENDOR_BUILD, NULL);
     load_properties_from_file(PROP_PATH_FACTORY, "ro.*");
-<<<<<<< HEAD
-
-    load_override_properties();
-
-    /* Read persistent properties after all default values have been loaded. */
-    load_persistent_properties();
-
-    /* vendor-specific properties
-     */
-    vendor_load_properties();
-
-=======
->>>>>>> f7f765fd
     load_recovery_id_prop();
 }
 
