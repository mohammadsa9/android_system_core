/*
 * Copyright (C) 2007 The Android Open Source Project
 *
 * Licensed under the Apache License, Version 2.0 (the "License");
 * you may not use this file except in compliance with the License.
 * You may obtain a copy of the License at
 *
 *      http://www.apache.org/licenses/LICENSE-2.0
 *
 * Unless required by applicable law or agreed to in writing, software
 * distributed under the License is distributed on an "AS IS" BASIS,
 * WITHOUT WARRANTIES OR CONDITIONS OF ANY KIND, either express or implied.
 * See the License for the specific language governing permissions and
 * limitations under the License.
 */

#include "devices.h"

#include <errno.h>
#include <fnmatch.h>
#include <sys/sysmacros.h>
#include <unistd.h>

#include <memory>

#include <android-base/logging.h>
#include <android-base/stringprintf.h>
#include <android-base/strings.h>
#include <private/android_filesystem_config.h>
#include <selinux/android.h>
#include <selinux/selinux.h>

#include "ueventd.h"
#include "util.h"

#ifdef _INIT_INIT_H
#error "Do not include init.h in files used by ueventd or watchdogd; it will expose init's globals"
#endif

<<<<<<< HEAD
#include "devices.h"
#include "ueventd_parser.h"
#include "util.h"
#include "log.h"

#define SYSFS_PREFIX    "/sys"
static const char *firmware_dirs[] = { "/etc/firmware",
                                       "/vendor/firmware",
                                       "/firmware/image",
                                       "/odm/firmware" };

extern struct selabel_handle *sehandle;

static android::base::unique_fd device_fd;

extern std::string boot_device;

struct perms_ {
    char *name;
    char *attr;
    mode_t perm;
    unsigned int uid;
    unsigned int gid;
    unsigned short prefix;
    unsigned short wildcard;
};

struct perm_node {
    struct perms_ dp;
    struct listnode plist;
};

struct platform_node {
    char *name;
    char *path;
    int path_len;
    struct listnode list;
};

static list_declare(sys_perms);
static list_declare(dev_perms);
static list_declare(platform_names);
static void make_link_init(const char *oldpath, const char *newpath);

int add_dev_perms(const char *name, const char *attr,
                  mode_t perm, unsigned int uid, unsigned int gid,
                  unsigned short prefix,
                  unsigned short wildcard) {
    struct perm_node *node = (perm_node*) calloc(1, sizeof(*node));
    if (!node)
        return -ENOMEM;

    node->dp.name = strdup(name);
    if (!node->dp.name) {
        free(node);
        return -ENOMEM;
    }
=======
using android::base::Basename;
using android::base::Dirname;
using android::base::Readlink;
using android::base::Realpath;
using android::base::StartsWith;
using android::base::StringPrintf;
>>>>>>> f469ebae

namespace android {
namespace init {

/* Given a path that may start with a PCI device, populate the supplied buffer
 * with the PCI domain/bus number and the peripheral ID and return 0.
 * If it doesn't start with a PCI device, or there is some error, return -1 */
static bool FindPciDevicePrefix(const std::string& path, std::string* result) {
    result->clear();

    if (!StartsWith(path, "/devices/pci")) return false;

    /* Beginning of the prefix is the initial "pci" after "/devices/" */
    std::string::size_type start = 9;

    /* End of the prefix is two path '/' later, capturing the domain/bus number
     * and the peripheral ID. Example: pci0000:00/0000:00:1f.2 */
    auto end = path.find('/', start);
    if (end == std::string::npos) return false;

    end = path.find('/', end + 1);
    if (end == std::string::npos) return false;

    auto length = end - start;
    if (length <= 4) {
        // The minimum string that will get to this check is 'pci/', which is malformed,
        // so return false
        return false;
    }

    *result = path.substr(start, length);
    return true;
}

/* Given a path that may start with a virtual block device, populate
 * the supplied buffer with the virtual block device ID and return 0.
 * If it doesn't start with a virtual block device, or there is some
 * error, return -1 */
static bool FindVbdDevicePrefix(const std::string& path, std::string* result) {
    result->clear();

    if (!StartsWith(path, "/devices/vbd-")) return false;

    /* Beginning of the prefix is the initial "vbd-" after "/devices/" */
    std::string::size_type start = 13;

    /* End of the prefix is one path '/' later, capturing the
       virtual block device ID. Example: 768 */
    auto end = path.find('/', start);
    if (end == std::string::npos) return false;

    auto length = end - start;
    if (length == 0) return false;

    *result = path.substr(start, length);
    return true;
}

Permissions::Permissions(const std::string& name, mode_t perm, uid_t uid, gid_t gid)
    : name_(name), perm_(perm), uid_(uid), gid_(gid), prefix_(false), wildcard_(false) {
    // Set 'prefix_' or 'wildcard_' based on the below cases:
    //
    // 1) No '*' in 'name' -> Neither are set and Match() checks a given path for strict
    //    equality with 'name'
    //
    // 2) '*' only appears as the last character in 'name' -> 'prefix'_ is set to true and
    //    Match() checks if 'name' is a prefix of a given path.
    //
    // 3) '*' appears elsewhere -> 'wildcard_' is set to true and Match() uses fnmatch()
    //    with FNM_PATHNAME to compare 'name' to a given path.

    auto wildcard_position = name_.find('*');
    if (wildcard_position != std::string::npos) {
        if (wildcard_position == name_.length() - 1) {
            prefix_ = true;
            name_.pop_back();
        } else {
            wildcard_ = true;
        }
    }
}

bool Permissions::Match(const std::string& path) const {
    if (prefix_) return StartsWith(path, name_.c_str());
    if (wildcard_) return fnmatch(name_.c_str(), path.c_str(), FNM_PATHNAME) == 0;
    return path == name_;
}

bool SysfsPermissions::MatchWithSubsystem(const std::string& path,
                                          const std::string& subsystem) const {
    std::string path_basename = Basename(path);
    if (name().find(subsystem) != std::string::npos) {
        if (Match("/sys/class/" + subsystem + "/" + path_basename)) return true;
        if (Match("/sys/bus/" + subsystem + "/devices/" + path_basename)) return true;
    }
    return Match(path);
}

void SysfsPermissions::SetPermissions(const std::string& path) const {
    std::string attribute_file = path + "/" + attribute_;
    LOG(VERBOSE) << "fixup " << attribute_file << " " << uid() << " " << gid() << " " << std::oct
                 << perm();

    if (access(attribute_file.c_str(), F_OK) == 0) {
        if (chown(attribute_file.c_str(), uid(), gid()) != 0) {
            PLOG(ERROR) << "chown(" << attribute_file << ", " << uid() << ", " << gid()
                        << ") failed";
        }
        if (chmod(attribute_file.c_str(), perm()) != 0) {
            PLOG(ERROR) << "chmod(" << attribute_file << ", " << perm() << ") failed";
        }
    }
}

// Given a path that may start with a platform device, find the parent platform device by finding a
// parent directory with a 'subsystem' symlink that points to the platform bus.
// If it doesn't start with a platform device, return false
bool DeviceHandler::FindPlatformDevice(std::string path, std::string* platform_device_path) const {
    platform_device_path->clear();

    // Uevents don't contain the mount point, so we need to add it here.
    path.insert(0, sysfs_mount_point_);

    std::string directory = Dirname(path);

    while (directory != "/" && directory != ".") {
        std::string subsystem_link_path;
        if (Realpath(directory + "/subsystem", &subsystem_link_path) &&
            subsystem_link_path == sysfs_mount_point_ + "/bus/platform") {
            // We need to remove the mount point that we added above before returning.
            directory.erase(0, sysfs_mount_point_.size());
            *platform_device_path = directory;
            return true;
        }

<<<<<<< HEAD
        std::string attr_file = path + "/" + dp->attr;
        /*LOG(INFO) << "fixup " << attr_file
                  << " " << dp->uid << " " << dp->gid << " " << std::oct << dp->perm;*/
        chown(attr_file.c_str(), dp->uid, dp->gid);
        chmod(attr_file.c_str(), dp->perm);
    }
=======
        auto last_slash = path.rfind('/');
        if (last_slash == std::string::npos) return false;
>>>>>>> f469ebae

        path.erase(last_slash);
        directory = Dirname(path);
    }

    return false;
}

void DeviceHandler::FixupSysPermissions(const std::string& upath,
                                        const std::string& subsystem) const {
    // upaths omit the "/sys" that paths in this list
    // contain, so we prepend it...
    std::string path = "/sys" + upath;

    for (const auto& s : sysfs_permissions_) {
        if (s.MatchWithSubsystem(path, subsystem)) s.SetPermissions(path);
    }

    if (!skip_restorecon_ && access(path.c_str(), F_OK) == 0) {
        LOG(VERBOSE) << "restorecon_recursive: " << path;
        if (selinux_android_restorecon(path.c_str(), SELINUX_ANDROID_RESTORECON_RECURSE) != 0) {
            PLOG(ERROR) << "selinux_android_restorecon(" << path << ") failed";
        }
    }
}

std::tuple<mode_t, uid_t, gid_t> DeviceHandler::GetDevicePermissions(
    const std::string& path, const std::vector<std::string>& links) const {
    // Search the perms list in reverse so that ueventd.$hardware can override ueventd.rc.
    for (auto it = dev_permissions_.crbegin(); it != dev_permissions_.crend(); ++it) {
        if (it->Match(path) || std::any_of(links.cbegin(), links.cend(),
                                           [it](const auto& link) { return it->Match(link); })) {
            return {it->perm(), it->uid(), it->gid()};
        }
    }
    /* Default if nothing found. */
    return {0600, 0, 0};
}

void DeviceHandler::MakeDevice(const std::string& path, bool block, int major, int minor,
                               const std::vector<std::string>& links) const {
    auto[mode, uid, gid] = GetDevicePermissions(path, links);
    mode |= (block ? S_IFBLK : S_IFCHR);

    char* secontext = nullptr;
    if (sehandle_) {
        std::vector<const char*> c_links;
        for (const auto& link : links) {
            c_links.emplace_back(link.c_str());
        }
        c_links.emplace_back(nullptr);
        if (selabel_lookup_best_match(sehandle_, &secontext, path.c_str(), &c_links[0], mode)) {
            PLOG(ERROR) << "Device '" << path << "' not created; cannot find SELinux label";
            return;
        }
        setfscreatecon(secontext);
    }

    dev_t dev = makedev(major, minor);
    /* Temporarily change egid to avoid race condition setting the gid of the
     * device node. Unforunately changing the euid would prevent creation of
     * some device nodes, so the uid has to be set with chown() and is still
     * racy. Fixing the gid race at least fixed the issue with system_server
     * opening dynamic input devices under the AID_INPUT gid. */
    if (setegid(gid)) {
        PLOG(ERROR) << "setegid(" << gid << ") for " << path << " device failed";
        goto out;
    }
    /* If the node already exists update its SELinux label to handle cases when
     * it was created with the wrong context during coldboot procedure. */
    if (mknod(path.c_str(), mode, dev) && (errno == EEXIST) && secontext) {
        char* fcon = nullptr;
        int rc = lgetfilecon(path.c_str(), &fcon);
        if (rc < 0) {
            PLOG(ERROR) << "Cannot get SELinux label on '" << path << "' device";
            goto out;
        }

        bool different = strcmp(fcon, secontext) != 0;
        freecon(fcon);

        if (different && lsetfilecon(path.c_str(), secontext)) {
            PLOG(ERROR) << "Cannot set '" << secontext << "' SELinux label on '" << path
                        << "' device";
        }
    }

out:
    chown(path.c_str(), uid, -1);
    if (setegid(AID_ROOT)) {
        PLOG(FATAL) << "setegid(AID_ROOT) failed";
    }

    if (secontext) {
        freecon(secontext);
        setfscreatecon(nullptr);
    }
}

// replaces any unacceptable characters with '_', the
// length of the resulting string is equal to the input string
void SanitizePartitionName(std::string* string) {
    const char* accept =
        "abcdefghijklmnopqrstuvwxyz"
        "ABCDEFGHIJKLMNOPQRSTUVWXYZ"
        "0123456789"
        "_-.";

    if (!string) return;

    std::string::size_type pos = 0;
    while ((pos = string->find_first_not_of(accept, pos)) != std::string::npos) {
        (*string)[pos] = '_';
    }
}

std::vector<std::string> DeviceHandler::GetBlockDeviceSymlinks(const Uevent& uevent) const {
    std::string device;
    std::string type;

    if (FindPlatformDevice(uevent.path, &device)) {
        // Skip /devices/platform or /devices/ if present
        static const std::string devices_platform_prefix = "/devices/platform/";
        static const std::string devices_prefix = "/devices/";

        if (StartsWith(device, devices_platform_prefix.c_str())) {
            device = device.substr(devices_platform_prefix.length());
        } else if (StartsWith(device, devices_prefix.c_str())) {
            device = device.substr(devices_prefix.length());
        }

<<<<<<< HEAD
        /* advance to after the next \0 */
        while(*msg++)
            ;
    }

    if (LOG_UEVENTS) {
        LOG(INFO) << android::base::StringPrintf("event { '%s', '%s', '%s', '%s', %d, %d }",
                                                 uevent->action, uevent->path, uevent->subsystem,
                                                 uevent->firmware, uevent->major, uevent->minor);
    }
}

static char **get_character_device_symlinks(struct uevent *uevent)
{
    const char *parent;
    const char *slash;
    char **links;
    int link_num = 0;
    int width;
    struct platform_node *pdev;

    pdev = find_platform_device(uevent->path);
    if (!pdev)
        return NULL;

    links = (char**) malloc(sizeof(char *) * 2);
    if (!links)
        return NULL;
    memset(links, 0, sizeof(char *) * 2);

    /* skip "/devices/platform/<driver>" */
    parent = strchr(uevent->path + pdev->path_len, '/');
    if (!parent)
        goto err;

    if (!strncmp(parent, "/usb", 4)) {
        /* skip root hub name and device. use device interface */
        while (*++parent && *parent != '/');
        if (*parent)
            while (*++parent && *parent != '/');
        if (!*parent)
            goto err;
        slash = strchr(++parent, '/');
        if (!slash)
            goto err;
        width = slash - parent;
        if (width <= 0)
            goto err;

        if (asprintf(&links[link_num], "/dev/usb/%s%.*s", uevent->subsystem, width, parent) > 0)
            link_num++;
        else
            links[link_num] = NULL;
        mkdir("/dev/usb", 0755);
    }
    else {
        goto err;
    }

    return links;
err:
    free(links);
    return NULL;
}

char** get_block_device_symlinks(struct uevent* uevent) {
    const char *device;
    struct platform_node *pdev;
    const char *slash;
    const char *type;
    char buf[256];
    char link_path[256];
    int link_num = 0;
    char *p;
    int is_bootdevice = -1;
    int mtd_fd = -1;
    int nr;
    char mtd_name_path[256];
    char mtd_name[64];

    pdev = find_platform_device(uevent->path);
    if (pdev) {
        device = pdev->name;
=======
>>>>>>> f469ebae
        type = "platform";
    } else if (FindPciDevicePrefix(uevent.path, &device)) {
        type = "pci";
    } else if (FindVbdDevicePrefix(uevent.path, &device)) {
        type = "vbd";
    } else {
        return {};
    }

<<<<<<< HEAD
    char **links = (char**) malloc(sizeof(char *) * 6);
    if (!links)
        return NULL;
    memset(links, 0, sizeof(char *) * 6);
=======
    std::vector<std::string> links;
>>>>>>> f469ebae

    LOG(VERBOSE) << "found " << type << " device " << device;

    auto link_path = "/dev/block/" + type + "/" + device;

<<<<<<< HEAD
    if(!strcmp(type, "mtd")) {
        snprintf(mtd_name_path, sizeof(mtd_name_path),
            "/sys/devices/virtual/%s/%s/name", type, device);
        mtd_fd = open(mtd_name_path, O_RDONLY);
            if(mtd_fd < 0) {
                LOG(ERROR) << "Unable to open " << mtd_name_path << " for reading";
                return NULL;
            }
        nr = read(mtd_fd, mtd_name, sizeof(mtd_name) - 1);
        if (nr <= 0)
            return NULL;
        close(mtd_fd);
        mtd_name[nr - 1] = '\0';

        p = strdup(mtd_name);
        sanitize(p);
        if (asprintf(&links[link_num], "/dev/block/%s/by-name/%s", type, p) > 0)
            link_num++;
        else
            links[link_num] = NULL;
        free(p);
    }

    if (pdev && boot_device.c_str()[0] != '\0' && strstr(device, boot_device.c_str())) {
        make_link_init(link_path, "/dev/block/bootdevice");
        is_bootdevice = 1;
    } else {
        is_bootdevice = 0;
    }

    if (uevent->partition_name) {
        p = strdup(uevent->partition_name);
        sanitize(p);
        if (strcmp(uevent->partition_name, p)) {
            LOG(VERBOSE) << "Linking partition '" << uevent->partition_name << "' as '" << p << "'";
        }
        if (asprintf(&links[link_num], "%s/by-name/%s", link_path, p) > 0)
            link_num++;
        else
            links[link_num] = NULL;

        if (is_bootdevice > 0) {
            if (asprintf(&links[link_num], "/dev/block/bootdevice/by-name/%s", p) > 0)
                link_num++;
            else
                links[link_num] = NULL;
        }
        free(p);
    }

    if (uevent->partition_num >= 0) {
        if (asprintf(&links[link_num], "%s/by-num/p%d", link_path, uevent->partition_num) > 0)
            link_num++;
        else
            links[link_num] = NULL;

        if (is_bootdevice > 0) {
            if (asprintf(&links[link_num], "/dev/block/bootdevice/by-num/p%d", uevent->partition_num) > 0)
                link_num++;
            else
                links[link_num] = NULL;
        }
=======
    if (!uevent.partition_name.empty()) {
        std::string partition_name_sanitized(uevent.partition_name);
        SanitizePartitionName(&partition_name_sanitized);
        if (partition_name_sanitized != uevent.partition_name) {
            LOG(VERBOSE) << "Linking partition '" << uevent.partition_name << "' as '"
                         << partition_name_sanitized << "'";
        }
        links.emplace_back(link_path + "/by-name/" + partition_name_sanitized);
    }

    if (uevent.partition_num >= 0) {
        links.emplace_back(link_path + "/by-num/p" + std::to_string(uevent.partition_num));
>>>>>>> f469ebae
    }

    auto last_slash = uevent.path.rfind('/');
    links.emplace_back(link_path + "/" + uevent.path.substr(last_slash + 1));

    return links;
}

void DeviceHandler::HandleDevice(const std::string& action, const std::string& devpath, bool block,
                                 int major, int minor, const std::vector<std::string>& links) const {
    if (action == "add") {
        MakeDevice(devpath, block, major, minor, links);
        for (const auto& link : links) {
            if (mkdir_recursive(Dirname(link), 0755, sehandle_)) {
                PLOG(ERROR) << "Failed to create directory " << Dirname(link);
            }

            if (symlink(devpath.c_str(), link.c_str()) && errno != EEXIST) {
                PLOG(ERROR) << "Failed to symlink " << devpath << " to " << link;
            }
        }
    }

    if (action == "remove") {
        for (const auto& link : links) {
            std::string link_path;
            if (Readlink(link, &link_path) && link_path == devpath) {
                unlink(link.c_str());
            }
        }
        unlink(devpath.c_str());
    }
}

void DeviceHandler::HandleDeviceEvent(const Uevent& uevent) {
    if (uevent.action == "add" || uevent.action == "change" || uevent.action == "online") {
        FixupSysPermissions(uevent.path, uevent.subsystem);
    }

    // if it's not a /dev device, nothing to do
    if (uevent.major < 0 || uevent.minor < 0) return;

    std::string devpath;
    std::vector<std::string> links;
    bool block = false;

    if (uevent.subsystem == "block") {
        block = true;
        devpath = "/dev/block/" + Basename(uevent.path);

        if (StartsWith(uevent.path, "/devices")) {
            links = GetBlockDeviceSymlinks(uevent);
        }
    } else if (StartsWith(uevent.subsystem, "usb")) {
        if (uevent.subsystem == "usb") {
            if (!uevent.device_name.empty()) {
                devpath = "/dev/" + uevent.device_name;
            } else {
                // This imitates the file system that would be created
                // if we were using devfs instead.
                // Minors are broken up into groups of 128, starting at "001"
                int bus_id = uevent.minor / 128 + 1;
                int device_id = uevent.minor % 128 + 1;
                devpath = StringPrintf("/dev/bus/usb/%03d/%03d", bus_id, device_id);
            }
        } else {
            // ignore other USB events
            return;
        }
    } else if (const auto subsystem =
                   std::find(subsystems_.cbegin(), subsystems_.cend(), uevent.subsystem);
               subsystem != subsystems_.cend()) {
        devpath = subsystem->ParseDevPath(uevent);
    } else {
        devpath = "/dev/" + Basename(uevent.path);
    }

    mkdir_recursive(Dirname(devpath), 0755, sehandle_);

    HandleDevice(uevent.action, devpath, block, uevent.major, uevent.minor, links);
}

DeviceHandler::DeviceHandler(std::vector<Permissions> dev_permissions,
                             std::vector<SysfsPermissions> sysfs_permissions,
                             std::vector<Subsystem> subsystems, bool skip_restorecon)
    : dev_permissions_(std::move(dev_permissions)),
      sysfs_permissions_(std::move(sysfs_permissions)),
      subsystems_(std::move(subsystems)),
      sehandle_(selinux_android_file_context_handle()),
      skip_restorecon_(skip_restorecon),
      sysfs_mount_point_("/sys") {}

DeviceHandler::DeviceHandler()
    : DeviceHandler(std::vector<Permissions>{}, std::vector<SysfsPermissions>{},
                    std::vector<Subsystem>{}, false) {}

}  // namespace init
}  // namespace android<|MERGE_RESOLUTION|>--- conflicted
+++ resolved
@@ -37,72 +37,12 @@
 #error "Do not include init.h in files used by ueventd or watchdogd; it will expose init's globals"
 #endif
 
-<<<<<<< HEAD
-#include "devices.h"
-#include "ueventd_parser.h"
-#include "util.h"
-#include "log.h"
-
-#define SYSFS_PREFIX    "/sys"
-static const char *firmware_dirs[] = { "/etc/firmware",
-                                       "/vendor/firmware",
-                                       "/firmware/image",
-                                       "/odm/firmware" };
-
-extern struct selabel_handle *sehandle;
-
-static android::base::unique_fd device_fd;
-
-extern std::string boot_device;
-
-struct perms_ {
-    char *name;
-    char *attr;
-    mode_t perm;
-    unsigned int uid;
-    unsigned int gid;
-    unsigned short prefix;
-    unsigned short wildcard;
-};
-
-struct perm_node {
-    struct perms_ dp;
-    struct listnode plist;
-};
-
-struct platform_node {
-    char *name;
-    char *path;
-    int path_len;
-    struct listnode list;
-};
-
-static list_declare(sys_perms);
-static list_declare(dev_perms);
-static list_declare(platform_names);
-static void make_link_init(const char *oldpath, const char *newpath);
-
-int add_dev_perms(const char *name, const char *attr,
-                  mode_t perm, unsigned int uid, unsigned int gid,
-                  unsigned short prefix,
-                  unsigned short wildcard) {
-    struct perm_node *node = (perm_node*) calloc(1, sizeof(*node));
-    if (!node)
-        return -ENOMEM;
-
-    node->dp.name = strdup(name);
-    if (!node->dp.name) {
-        free(node);
-        return -ENOMEM;
-    }
-=======
 using android::base::Basename;
 using android::base::Dirname;
 using android::base::Readlink;
 using android::base::Realpath;
 using android::base::StartsWith;
 using android::base::StringPrintf;
->>>>>>> f469ebae
 
 namespace android {
 namespace init {
@@ -238,17 +178,8 @@
             return true;
         }
 
-<<<<<<< HEAD
-        std::string attr_file = path + "/" + dp->attr;
-        /*LOG(INFO) << "fixup " << attr_file
-                  << " " << dp->uid << " " << dp->gid << " " << std::oct << dp->perm;*/
-        chown(attr_file.c_str(), dp->uid, dp->gid);
-        chmod(attr_file.c_str(), dp->perm);
-    }
-=======
         auto last_slash = path.rfind('/');
         if (last_slash == std::string::npos) return false;
->>>>>>> f469ebae
 
         path.erase(last_slash);
         directory = Dirname(path);
@@ -380,92 +311,6 @@
             device = device.substr(devices_prefix.length());
         }
 
-<<<<<<< HEAD
-        /* advance to after the next \0 */
-        while(*msg++)
-            ;
-    }
-
-    if (LOG_UEVENTS) {
-        LOG(INFO) << android::base::StringPrintf("event { '%s', '%s', '%s', '%s', %d, %d }",
-                                                 uevent->action, uevent->path, uevent->subsystem,
-                                                 uevent->firmware, uevent->major, uevent->minor);
-    }
-}
-
-static char **get_character_device_symlinks(struct uevent *uevent)
-{
-    const char *parent;
-    const char *slash;
-    char **links;
-    int link_num = 0;
-    int width;
-    struct platform_node *pdev;
-
-    pdev = find_platform_device(uevent->path);
-    if (!pdev)
-        return NULL;
-
-    links = (char**) malloc(sizeof(char *) * 2);
-    if (!links)
-        return NULL;
-    memset(links, 0, sizeof(char *) * 2);
-
-    /* skip "/devices/platform/<driver>" */
-    parent = strchr(uevent->path + pdev->path_len, '/');
-    if (!parent)
-        goto err;
-
-    if (!strncmp(parent, "/usb", 4)) {
-        /* skip root hub name and device. use device interface */
-        while (*++parent && *parent != '/');
-        if (*parent)
-            while (*++parent && *parent != '/');
-        if (!*parent)
-            goto err;
-        slash = strchr(++parent, '/');
-        if (!slash)
-            goto err;
-        width = slash - parent;
-        if (width <= 0)
-            goto err;
-
-        if (asprintf(&links[link_num], "/dev/usb/%s%.*s", uevent->subsystem, width, parent) > 0)
-            link_num++;
-        else
-            links[link_num] = NULL;
-        mkdir("/dev/usb", 0755);
-    }
-    else {
-        goto err;
-    }
-
-    return links;
-err:
-    free(links);
-    return NULL;
-}
-
-char** get_block_device_symlinks(struct uevent* uevent) {
-    const char *device;
-    struct platform_node *pdev;
-    const char *slash;
-    const char *type;
-    char buf[256];
-    char link_path[256];
-    int link_num = 0;
-    char *p;
-    int is_bootdevice = -1;
-    int mtd_fd = -1;
-    int nr;
-    char mtd_name_path[256];
-    char mtd_name[64];
-
-    pdev = find_platform_device(uevent->path);
-    if (pdev) {
-        device = pdev->name;
-=======
->>>>>>> f469ebae
         type = "platform";
     } else if (FindPciDevicePrefix(uevent.path, &device)) {
         type = "pci";
@@ -475,83 +320,12 @@
         return {};
     }
 
-<<<<<<< HEAD
-    char **links = (char**) malloc(sizeof(char *) * 6);
-    if (!links)
-        return NULL;
-    memset(links, 0, sizeof(char *) * 6);
-=======
     std::vector<std::string> links;
->>>>>>> f469ebae
 
     LOG(VERBOSE) << "found " << type << " device " << device;
 
     auto link_path = "/dev/block/" + type + "/" + device;
 
-<<<<<<< HEAD
-    if(!strcmp(type, "mtd")) {
-        snprintf(mtd_name_path, sizeof(mtd_name_path),
-            "/sys/devices/virtual/%s/%s/name", type, device);
-        mtd_fd = open(mtd_name_path, O_RDONLY);
-            if(mtd_fd < 0) {
-                LOG(ERROR) << "Unable to open " << mtd_name_path << " for reading";
-                return NULL;
-            }
-        nr = read(mtd_fd, mtd_name, sizeof(mtd_name) - 1);
-        if (nr <= 0)
-            return NULL;
-        close(mtd_fd);
-        mtd_name[nr - 1] = '\0';
-
-        p = strdup(mtd_name);
-        sanitize(p);
-        if (asprintf(&links[link_num], "/dev/block/%s/by-name/%s", type, p) > 0)
-            link_num++;
-        else
-            links[link_num] = NULL;
-        free(p);
-    }
-
-    if (pdev && boot_device.c_str()[0] != '\0' && strstr(device, boot_device.c_str())) {
-        make_link_init(link_path, "/dev/block/bootdevice");
-        is_bootdevice = 1;
-    } else {
-        is_bootdevice = 0;
-    }
-
-    if (uevent->partition_name) {
-        p = strdup(uevent->partition_name);
-        sanitize(p);
-        if (strcmp(uevent->partition_name, p)) {
-            LOG(VERBOSE) << "Linking partition '" << uevent->partition_name << "' as '" << p << "'";
-        }
-        if (asprintf(&links[link_num], "%s/by-name/%s", link_path, p) > 0)
-            link_num++;
-        else
-            links[link_num] = NULL;
-
-        if (is_bootdevice > 0) {
-            if (asprintf(&links[link_num], "/dev/block/bootdevice/by-name/%s", p) > 0)
-                link_num++;
-            else
-                links[link_num] = NULL;
-        }
-        free(p);
-    }
-
-    if (uevent->partition_num >= 0) {
-        if (asprintf(&links[link_num], "%s/by-num/p%d", link_path, uevent->partition_num) > 0)
-            link_num++;
-        else
-            links[link_num] = NULL;
-
-        if (is_bootdevice > 0) {
-            if (asprintf(&links[link_num], "/dev/block/bootdevice/by-num/p%d", uevent->partition_num) > 0)
-                link_num++;
-            else
-                links[link_num] = NULL;
-        }
-=======
     if (!uevent.partition_name.empty()) {
         std::string partition_name_sanitized(uevent.partition_name);
         SanitizePartitionName(&partition_name_sanitized);
@@ -564,7 +338,6 @@
 
     if (uevent.partition_num >= 0) {
         links.emplace_back(link_path + "/by-num/p" + std::to_string(uevent.partition_num));
->>>>>>> f469ebae
     }
 
     auto last_slash = uevent.path.rfind('/');
