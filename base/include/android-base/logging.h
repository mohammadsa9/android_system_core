--- conflicted
+++ resolved
@@ -176,18 +176,12 @@
 // Provides an expression that evaluates to the truthiness of `x`, automatically
 // aborting if `c` is true.
 #define ABORT_AFTER_LOG_EXPR_IF(c, x) (((c) && ::android::base::LogAbortAfterFullExpr()) || (x))
-<<<<<<< HEAD
-#else
-#define ABORT_AFTER_LOG_FATAL
-#define ABORT_AFTER_LOG_EXPR_IF(c, x) (x)
-=======
 // Note to the static analyzer that we always execute FATAL logs in practice.
 #define MUST_LOG_MESSAGE(severity) (SEVERITY_LAMBDA(severity) == ::android::base::FATAL)
 #else
 #define ABORT_AFTER_LOG_FATAL
 #define ABORT_AFTER_LOG_EXPR_IF(c, x) (x)
 #define MUST_LOG_MESSAGE(severity) false
->>>>>>> f469ebae
 #endif
 #define ABORT_AFTER_LOG_FATAL_EXPR(x) ABORT_AFTER_LOG_EXPR_IF(true, x)
 
