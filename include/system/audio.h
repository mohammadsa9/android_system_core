--- conflicted
+++ resolved
@@ -66,23 +66,18 @@
                                         * and must be routed to speaker
                                         */
     AUDIO_STREAM_DTMF             = 8,
-<<<<<<< HEAD
-    AUDIO_STREAM_TTS              = 9,
-#ifdef QCOM_HARDWARE
-    AUDIO_STREAM_INCALL_MUSIC     = 10,
-#endif
-    AUDIO_STREAM_CNT,
-    AUDIO_STREAM_MAX              = AUDIO_STREAM_CNT - 1,
-=======
     AUDIO_STREAM_TTS              = 9,  /* Transmitted Through Speaker.
                                          * Plays over speaker only, silent on other devices.
                                          */
     AUDIO_STREAM_ACCESSIBILITY    = 10, /* For accessibility talk back prompts */
     AUDIO_STREAM_REROUTING        = 11, /* For dynamic policy output mixes */
     AUDIO_STREAM_PATCH            = 12, /* For internal audio flinger tracks. Fixed volume */
+#ifdef QCOM_HARDWARE
+    AUDIO_STREAM_INCALL_MUSIC     = 13,
+#endif
     AUDIO_STREAM_PUBLIC_CNT       = AUDIO_STREAM_TTS + 1,
-    AUDIO_STREAM_CNT              = AUDIO_STREAM_PATCH + 1,
->>>>>>> eb255708
+    AUDIO_STREAM_CNT              = AUDIO_STREAM_INCALL_MUSIC + 1,
+    AUDIO_STREAM_MAX              = AUDIO_STREAM_CNT - 1,
 } audio_stream_type_t;
 
 /* Do not change these values without updating their counterparts
