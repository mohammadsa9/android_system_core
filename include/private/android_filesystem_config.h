--- conflicted
+++ resolved
@@ -62,11 +62,8 @@
 #define AID_DRMRPC        1026  /* group for drm rpc */
 #define AID_NFC           1027  /* nfc subsystem */
 #define AID_SDCARD_R      1028  /* external storage read access */
-<<<<<<< HEAD
 #define AID_CLAT          1029  /* clat part of nat464 */
-=======
-#define AID_LOOP_RADIO    1029  /* loop radio devices */
->>>>>>> 0fe9742e
+#define AID_LOOP_RADIO    1030  /* loop radio devices */
 
 #define AID_SHELL         2000  /* adb and debug shell user */
 #define AID_CACHE         2001  /* cache access */
