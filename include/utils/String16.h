/*
 * Copyright (C) 2005 The Android Open Source Project
 *
 * Licensed under the Apache License, Version 2.0 (the "License");
 * you may not use this file except in compliance with the License.
 * You may obtain a copy of the License at
 *
 *      http://www.apache.org/licenses/LICENSE-2.0
 *
 * Unless required by applicable law or agreed to in writing, software
 * distributed under the License is distributed on an "AS IS" BASIS,
 * WITHOUT WARRANTIES OR CONDITIONS OF ANY KIND, either express or implied.
 * See the License for the specific language governing permissions and
 * limitations under the License.
 */

#ifndef ANDROID_STRING16_H
#define ANDROID_STRING16_H

#include <string> // for std::string

#include <utils/Errors.h>
#include <utils/String8.h>
#include <utils/TypeHelpers.h>

// ---------------------------------------------------------------------------

extern "C" {

}

// ---------------------------------------------------------------------------

namespace android {

// ---------------------------------------------------------------------------

class SharedBuffer;
class String8;
class TextOutput;

//! This is a string holding UTF-16 characters.
class String16
{
public:
    /* use String16(StaticLinkage) if you're statically linking against
     * libutils and declaring an empty static String16, e.g.:
     *
     *   static String16 sAStaticEmptyString(String16::kEmptyString);
     *   static String16 sAnotherStaticEmptyString(sAStaticEmptyString);
     */
    enum StaticLinkage { kEmptyString };

                                String16();
    explicit                    String16(StaticLinkage);
                                String16(const String16& o);
                                String16(const String16& o,
                                         size_t len,
                                         size_t begin=0);
    explicit                    String16(const char16_t* o);
    explicit                    String16(const char16_t* o, size_t len);
    explicit                    String16(const String8& o);
    explicit                    String16(const char* o);
    explicit                    String16(const char* o, size_t len);

                                ~String16();

    inline  const char16_t*     string() const;

    static inline std::string   std_string(const String16& str);
            size_t              size() const;
            void                setTo(const String16& other);
            status_t            setTo(const char16_t* other);
            status_t            setTo(const char16_t* other, size_t len);
            status_t            setTo(const String16& other,
                                      size_t len,
                                      size_t begin=0);

            status_t            append(const String16& other);
            status_t            append(const char16_t* other, size_t len);

    inline  String16&           operator=(const String16& other);

    inline  String16&           operator+=(const String16& other);
    inline  String16            operator+(const String16& other) const;

            status_t            insert(size_t pos, const char16_t* chrs);
            status_t            insert(size_t pos,
                                       const char16_t* chrs, size_t len);

            ssize_t             findFirst(char16_t c) const;
            ssize_t             findLast(char16_t c) const;

            bool                startsWith(const String16& prefix) const;
            bool                startsWith(const char16_t* prefix) const;

<<<<<<< HEAD
=======
            bool                contains(const char16_t* chrs) const;

>>>>>>> 118640b3
            status_t            makeLower();

            status_t            replaceAll(char16_t replaceThis,
                                           char16_t withThis);

            status_t            remove(size_t len, size_t begin=0);

    inline  int                 compare(const String16& other) const;

    inline  bool                operator<(const String16& other) const;
    inline  bool                operator<=(const String16& other) const;
    inline  bool                operator==(const String16& other) const;
    inline  bool                operator!=(const String16& other) const;
    inline  bool                operator>=(const String16& other) const;
    inline  bool                operator>(const String16& other) const;

    inline  bool                operator<(const char16_t* other) const;
    inline  bool                operator<=(const char16_t* other) const;
    inline  bool                operator==(const char16_t* other) const;
    inline  bool                operator!=(const char16_t* other) const;
    inline  bool                operator>=(const char16_t* other) const;
    inline  bool                operator>(const char16_t* other) const;

    inline                      operator const char16_t*() const;

private:
            const char16_t*     mString;
};

// String16 can be trivially moved using memcpy() because moving does not
// require any change to the underlying SharedBuffer contents or reference count.
ANDROID_TRIVIAL_MOVE_TRAIT(String16)

// ---------------------------------------------------------------------------
// No user servicable parts below.

inline int compare_type(const String16& lhs, const String16& rhs)
{
    return lhs.compare(rhs);
}

inline int strictly_order_type(const String16& lhs, const String16& rhs)
{
    return compare_type(lhs, rhs) < 0;
}

inline const char16_t* String16::string() const
{
    return mString;
}

inline std::string String16::std_string(const String16& str)
{
    return std::string(String8(str).string());
}

inline String16& String16::operator=(const String16& other)
{
    setTo(other);
    return *this;
}

inline String16& String16::operator+=(const String16& other)
{
    append(other);
    return *this;
}

inline String16 String16::operator+(const String16& other) const
{
    String16 tmp(*this);
    tmp += other;
    return tmp;
}

inline int String16::compare(const String16& other) const
{
    return strzcmp16(mString, size(), other.mString, other.size());
}

inline bool String16::operator<(const String16& other) const
{
    return strzcmp16(mString, size(), other.mString, other.size()) < 0;
}

inline bool String16::operator<=(const String16& other) const
{
    return strzcmp16(mString, size(), other.mString, other.size()) <= 0;
}

inline bool String16::operator==(const String16& other) const
{
    return strzcmp16(mString, size(), other.mString, other.size()) == 0;
}

inline bool String16::operator!=(const String16& other) const
{
    return strzcmp16(mString, size(), other.mString, other.size()) != 0;
}

inline bool String16::operator>=(const String16& other) const
{
    return strzcmp16(mString, size(), other.mString, other.size()) >= 0;
}

inline bool String16::operator>(const String16& other) const
{
    return strzcmp16(mString, size(), other.mString, other.size()) > 0;
}

inline bool String16::operator<(const char16_t* other) const
{
    return strcmp16(mString, other) < 0;
}

inline bool String16::operator<=(const char16_t* other) const
{
    return strcmp16(mString, other) <= 0;
}

inline bool String16::operator==(const char16_t* other) const
{
    return strcmp16(mString, other) == 0;
}

inline bool String16::operator!=(const char16_t* other) const
{
    return strcmp16(mString, other) != 0;
}

inline bool String16::operator>=(const char16_t* other) const
{
    return strcmp16(mString, other) >= 0;
}

inline bool String16::operator>(const char16_t* other) const
{
    return strcmp16(mString, other) > 0;
}

inline String16::operator const char16_t*() const
{
    return mString;
}

}; // namespace android

// ---------------------------------------------------------------------------

#endif // ANDROID_STRING16_H<|MERGE_RESOLUTION|>--- conflicted
+++ resolved
@@ -94,11 +94,8 @@
             bool                startsWith(const String16& prefix) const;
             bool                startsWith(const char16_t* prefix) const;
 
-<<<<<<< HEAD
-=======
             bool                contains(const char16_t* chrs) const;
 
->>>>>>> 118640b3
             status_t            makeLower();
 
             status_t            replaceAll(char16_t replaceThis,
