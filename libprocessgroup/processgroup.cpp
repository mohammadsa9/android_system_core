--- conflicted
+++ resolved
@@ -220,12 +220,8 @@
 void removeAllProcessGroups()
 {
     SLOGV("removeAllProcessGroups()");
-<<<<<<< HEAD
     const char *cgroup_root_path = getCgroupRootPath();
-    DIR *root = opendir(cgroup_root_path);
-=======
-    std::unique_ptr<DIR, decltype(&closedir)> root(opendir(PROCESSGROUP_CGROUP_PATH), closedir);
->>>>>>> 0020bd23
+    std::unique_ptr<DIR, decltype(&closedir)> root(opendir(cgroup_root_path), closedir);
     if (root == NULL) {
         SLOGE("failed to open %s: %s", cgroup_root_path, strerror(errno));
     } else {
