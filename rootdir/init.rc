--- conflicted
+++ resolved
@@ -771,15 +771,10 @@
     class_start main
 
 on property:vold.decrypt=trigger_restart_framework
-<<<<<<< HEAD
     # A/B update verifier that marks a successful boot.
     exec_start update_verifier
     class_start_post_data hal
     class_start_post_data core
-=======
-    stop surfaceflinger
-    start surfaceflinger
->>>>>>> 739b3d27
     class_start main
     class_start late_start
     setprop service.bootanim.exit 0
