# Copyright (C) 2012 The Android Open Source Project
#
# IMPORTANT: Do not create world writable files or directories.
# This is a common source of Android security bugs.
#

import /init.environ.rc
import /init.usb.rc
import /init.${ro.hardware}.rc
import /init.${ro.zygote}.rc
import /init.trace.rc
import /init.omni.rc

on early-init
    # Set init and its forked children's oom_adj.
    write /proc/1/oom_score_adj -1000

    # Set the security context of /adb_keys if present.
    restorecon /adb_keys

    start ueventd

on init
    sysclktz 0

    # Backward compatibility.
    symlink /system/etc /etc
    symlink /sys/kernel/debug /d

    # Link /vendor to /system/vendor for devices without a vendor partition.
    symlink /system/vendor /vendor

    # Create cgroup mount point for cpu accounting
    mkdir /acct
    mount cgroup none /acct cpuacct
    mkdir /acct/uid

    # Create cgroup mount point for memory
    mount tmpfs none /sys/fs/cgroup mode=0750,uid=0,gid=1000
    mkdir /sys/fs/cgroup/memory 0750 root system
    mount cgroup none /sys/fs/cgroup/memory memory
    write /sys/fs/cgroup/memory/memory.move_charge_at_immigrate 1
    chown root system /sys/fs/cgroup/memory/tasks
    chmod 0660 /sys/fs/cgroup/memory/tasks
    mkdir /sys/fs/cgroup/memory/sw 0750 root system
    write /sys/fs/cgroup/memory/sw/memory.swappiness 100
    write /sys/fs/cgroup/memory/sw/memory.move_charge_at_immigrate 1
    chown root system /sys/fs/cgroup/memory/sw/tasks
    chmod 0660 /sys/fs/cgroup/memory/sw/tasks

    mkdir /system
    mkdir /data 0771 system system
    mkdir /cache 0770 system cache
    mkdir /config 0500 root root

    # Mount staging areas for devices managed by vold
    # See storage config details at http://source.android.com/tech/storage/
    mkdir /mnt 0755 root system
    mount tmpfs tmpfs /mnt mode=0755,uid=0,gid=1000
    restorecon_recursive /mnt

    mkdir /mnt/secure 0700 root root
    mkdir /mnt/secure/asec 0700 root root
    mkdir /mnt/asec 0755 root system
    mkdir /mnt/obb 0755 root system
    mkdir /mnt/media_rw 0750 root media_rw
    mkdir /mnt/user 0755 root root
    mkdir /mnt/user/0 0755 root root
    mkdir /mnt/expand 0771 system system

    # Storage views to support runtime permissions
    mkdir /storage 0755 root root
    mkdir /mnt/runtime 0700 root root
    mkdir /mnt/runtime/default 0755 root root
    mkdir /mnt/runtime/default/self 0755 root root
    mkdir /mnt/runtime/read 0755 root root
    mkdir /mnt/runtime/read/self 0755 root root
    mkdir /mnt/runtime/write 0755 root root
    mkdir /mnt/runtime/write/self 0755 root root

    # Symlink to keep legacy apps working in multi-user world
    symlink /storage/self/primary /sdcard
    symlink /mnt/user/0/primary /mnt/runtime/default/self/primary

    # memory control cgroup
    mkdir /dev/memcg 0700 root system
    mount cgroup none /dev/memcg memory

    write /proc/sys/kernel/panic_on_oops 1
    write /proc/sys/kernel/hung_task_timeout_secs 0
    write /proc/cpu/alignment 4
    write /proc/sys/kernel/sched_latency_ns 10000000
    write /proc/sys/kernel/sched_wakeup_granularity_ns 2000000
    write /proc/sys/kernel/sched_compat_yield 1
    write /proc/sys/kernel/sched_child_runs_first 0
    write /proc/sys/kernel/randomize_va_space 2
    write /proc/sys/kernel/kptr_restrict 2
    write /proc/sys/vm/mmap_min_addr 32768
    write /proc/sys/net/ipv4/ping_group_range "0 2147483647"
    write /proc/sys/net/unix/max_dgram_qlen 300
    write /proc/sys/kernel/sched_rt_runtime_us 950000
    write /proc/sys/kernel/sched_rt_period_us 1000000

    # reflect fwmark from incoming packets onto generated replies
    write /proc/sys/net/ipv4/fwmark_reflect 1
    write /proc/sys/net/ipv6/fwmark_reflect 1

    # set fwmark on accepted sockets
    write /proc/sys/net/ipv4/tcp_fwmark_accept 1

    # disable icmp redirects
    write /proc/sys/net/ipv4/conf/all/accept_redirects 0
    write /proc/sys/net/ipv6/conf/all/accept_redirects 0

    # Create cgroup mount points for process groups
    mkdir /dev/cpuctl
    mount cgroup none /dev/cpuctl cpu
    chown system system /dev/cpuctl
    chown system system /dev/cpuctl/tasks
    chmod 0666 /dev/cpuctl/tasks
    write /dev/cpuctl/cpu.shares 1024
    write /dev/cpuctl/cpu.rt_runtime_us 800000
    write /dev/cpuctl/cpu.rt_period_us 1000000

    mkdir /dev/cpuctl/bg_non_interactive
    chown system system /dev/cpuctl/bg_non_interactive/tasks
    chmod 0666 /dev/cpuctl/bg_non_interactive/tasks
    # 5.0 %
    write /dev/cpuctl/bg_non_interactive/cpu.shares 52
    write /dev/cpuctl/bg_non_interactive/cpu.rt_runtime_us 700000
    write /dev/cpuctl/bg_non_interactive/cpu.rt_period_us 1000000

    # sets up initial cpusets for ActivityManager
    mkdir /dev/cpuset
    mount cpuset none /dev/cpuset
    mkdir /dev/cpuset/foreground
    mkdir /dev/cpuset/background
    # this ensures that the cpusets are present and usable, but the device's
    # init.rc must actually set the correct cpus
    write /dev/cpuset/foreground/cpus 0
    write /dev/cpuset/background/cpus 0
    write /dev/cpuset/foreground/mems 0
    write /dev/cpuset/background/mems 0
    chown system system /dev/cpuset
    chown system system /dev/cpuset/foreground
    chown system system /dev/cpuset/background
    chown system system /dev/cpuset/tasks
    chown system system /dev/cpuset/foreground/tasks
    chown system system /dev/cpuset/background/tasks
    chmod 0664 /dev/cpuset/foreground/tasks
    chmod 0664 /dev/cpuset/background/tasks
    chmod 0664 /dev/cpuset/tasks


    # qtaguid will limit access to specific data based on group memberships.
    #   net_bw_acct grants impersonation of socket owners.
    #   net_bw_stats grants access to other apps' detailed tagged-socket stats.
    chown root net_bw_acct /proc/net/xt_qtaguid/ctrl
    chown root net_bw_stats /proc/net/xt_qtaguid/stats

    # Allow everybody to read the xt_qtaguid resource tracking misc dev.
    # This is needed by any process that uses socket tagging.
    chmod 0644 /dev/xt_qtaguid

    # Create location for fs_mgr to store abbreviated output from filesystem
    # checker programs.
    mkdir /dev/fscklogs 0770 root system

    # pstore/ramoops previous console log
    mount pstore pstore /sys/fs/pstore
    chown system log /sys/fs/pstore/console-ramoops
    chmod 0440 /sys/fs/pstore/console-ramoops
    chown system log /sys/fs/pstore/pmsg-ramoops-0
    chmod 0440 /sys/fs/pstore/pmsg-ramoops-0

    # enable armv8_deprecated instruction hooks
    write /proc/sys/abi/swp 1

# Healthd can trigger a full boot from charger mode by signaling this
# property when the power button is held.
on property:sys.boot_from_charger_mode=1
    class_stop charger
    trigger late-init

# Load properties from /system/ + /factory after fs mount.
on load_all_props_action
    load_all_props
    start logd
    start logd-reinit

# Indicate to fw loaders that the relevant mounts are up.
on firmware_mounts_complete
    rm /dev/.booting

# Mount filesystems and start core system services.
on late-init
    trigger early-fs
    trigger fs
    trigger post-fs
    trigger post-fs-data

    # Load properties from /system/ + /factory after fs mount. Place
    # this in another action so that the load will be scheduled after the prior
    # issued fs triggers have completed.
    trigger load_all_props_action

    # Remove a file to wake up anything waiting for firmware.
    trigger firmware_mounts_complete

    trigger early-boot
    trigger boot


on post-fs
    start logd
    # once everything is setup, no need to modify /
    mount rootfs rootfs / ro remount
    # Mount shared so changes propagate into child namespaces
    mount rootfs rootfs / shared rec
    # Mount default storage into root namespace
    mount none /mnt/runtime/default /storage slave bind rec

    # We chown/chmod /cache again so because mount is run as root + defaults
    chown system cache /cache
    chmod 0770 /cache
    # We restorecon /cache in case the cache partition has been reset.
    restorecon_recursive /cache

    # Create /cache/recovery in case it's not there. It'll also fix the odd
    # permissions if created by the recovery system.
    mkdir /cache/recovery 0770 system cache

    #change permissions on vmallocinfo so we can grab it from bugreports
    chown root log /proc/vmallocinfo
    chmod 0440 /proc/vmallocinfo

    chown root log /proc/slabinfo
    chmod 0440 /proc/slabinfo

    #change permissions on kmsg & sysrq-trigger so bugreports can grab kthread stacks
    chown root system /proc/kmsg
    chmod 0440 /proc/kmsg
    chown root system /proc/sysrq-trigger
    chmod 0220 /proc/sysrq-trigger
    chown system log /proc/last_kmsg
    chmod 0440 /proc/last_kmsg

    # make the selinux kernel policy world-readable
    chmod 0444 /sys/fs/selinux/policy

    # create the lost+found directories, so as to enforce our permissions
    mkdir /cache/lost+found 0770 root root

on post-fs-data
    # We chown/chmod /data again so because mount is run as root + defaults
    chown system system /data
    chmod 0771 /data
    # We restorecon /data in case the userdata partition has been reset.
    restorecon /data

    # Emulated internal storage area
    mkdir /data/media 0770 media_rw media_rw

    # Make sure we have the device encryption key
    start logd
    start vold
    installkey /data

    # Start bootcharting as soon as possible after the data partition is
    # mounted to collect more data.
    mkdir /data/bootchart 0755 shell shell
    bootchart_init

    # Avoid predictable entropy pool. Carry over entropy from previous boot.
    copy /data/system/entropy.dat /dev/urandom

    # create basic filesystem structure
    mkdir /data/misc 01771 system misc
    mkdir /data/misc/adb 02750 system shell
    mkdir /data/misc/bluedroid 02770 bluetooth net_bt_stack
    # Fix the access permissions and group ownership for 'bt_config.conf'
    chmod 0660 /data/misc/bluedroid/bt_config.conf
    chown bluetooth net_bt_stack /data/misc/bluedroid/bt_config.conf
    mkdir /data/misc/bluetooth 0770 system system
    mkdir /data/misc/keystore 0700 keystore keystore
    mkdir /data/misc/gatekeeper 0700 system system
    mkdir /data/misc/keychain 0771 system system
    mkdir /data/misc/net 0750 root shell
    mkdir /data/misc/radio 0770 system radio
    mkdir /data/misc/sms 0770 system radio
    mkdir /data/misc/zoneinfo 0775 system system
    mkdir /data/misc/vpn 0770 system vpn
    mkdir /data/misc/shared_relro 0771 shared_relro shared_relro
    mkdir /data/misc/systemkeys 0700 system system
    mkdir /data/misc/wifi 0770 wifi wifi
    mkdir /data/misc/wifi/sockets 0770 wifi wifi
    mkdir /data/misc/wifi/wpa_supplicant 0770 wifi wifi
    mkdir /data/misc/ethernet 0770 system system
    mkdir /data/misc/dhcp 0770 dhcp dhcp
    mkdir /data/misc/user 0771 root root
    mkdir /data/misc/perfprofd 0775 root root
    # give system access to wpa_supplicant.conf for backup and restore
    chmod 0660 /data/misc/wifi/wpa_supplicant.conf
    mkdir /data/local 0751 root root
    mkdir /data/misc/media 0700 media media
    mkdir /data/misc/vold 0700 root root

    # For security reasons, /data/local/tmp should always be empty.
    # Do not place files or directories in /data/local/tmp
    mkdir /data/local/tmp 0771 shell shell
    mkdir /data/data 0771 system system
    mkdir /data/app-private 0771 system system
    mkdir /data/app-asec 0700 root root
    mkdir /data/app-lib 0771 system system
    mkdir /data/app 0771 system system
    mkdir /data/property 0700 root root
    mkdir /data/tombstones 0771 system system

    # create dalvik-cache, so as to enforce our permissions
    mkdir /data/dalvik-cache 0771 root root
    mkdir /data/dalvik-cache/profiles 0711 system system

    # create resource-cache and double-check the perms
    mkdir /data/resource-cache 0771 system system
    chown system system /data/resource-cache
    chmod 0771 /data/resource-cache

    # create the lost+found directories, so as to enforce our permissions
    mkdir /data/lost+found 0770 root root

    # create directory for DRM plug-ins - give drm the read/write access to
    # the following directory.
    mkdir /data/drm 0770 drm drm

    # create directory for MediaDrm plug-ins - give drm the read/write access to
    # the following directory.
    mkdir /data/mediadrm 0770 mediadrm mediadrm

    mkdir /data/adb 0700 root root

    # symlink to bugreport storage location
    symlink /data/data/com.android.shell/files/bugreports /data/bugreports

    # Separate location for storing security policy files on data
    mkdir /data/security 0711 system system

    # Create all remaining /data root dirs so that they are made through init
    # and get proper encryption policy installed
    mkdir /data/backup 0700 system system
    mkdir /data/media 0770 media_rw media_rw
    mkdir /data/ss 0700 system system
    mkdir /data/system 0775 system system
    mkdir /data/system/heapdump 0700 system system
    mkdir /data/user 0711 system system

    # Reload policy from /data/security if present.
    setprop selinux.reload_policy 1

    # Set SELinux security contexts on upgrade or policy update.
    restorecon_recursive /data

    # Check any timezone data in /data is newer than the copy in /system, delete if not.
    exec - system system -- /system/bin/tzdatacheck /system/usr/share/zoneinfo /data/misc/zoneinfo

    # If there is no fs-post-data action in the init.<device>.rc file, you
    # must uncomment this line, otherwise encrypted filesystems
    # won't work.
    # Set indication (checked by vold) that we have finished this action
    #setprop vold.post_fs_data_done 1

on boot
    # basic network init
    ifup lo
    hostname localhost
    domainname localdomain

    # set RLIMIT_NICE to allow priorities from 19 to -20
    setrlimit 13 40 40

    # Memory management.  Basic kernel parameters, and allow the high
    # level system server to be able to adjust the kernel OOM driver
    # parameters to match how it is managing things.
    write /proc/sys/vm/overcommit_memory 1
    write /proc/sys/vm/min_free_order_shift 4
    chown root system /sys/module/lowmemorykiller/parameters/adj
    chmod 0664 /sys/module/lowmemorykiller/parameters/adj
    chown root system /sys/module/lowmemorykiller/parameters/minfree
    chmod 0664 /sys/module/lowmemorykiller/parameters/minfree

    # Tweak background writeout
    write /proc/sys/vm/dirty_expire_centisecs 200
    write /proc/sys/vm/dirty_background_ratio  5

    # Permissions for System Server and daemons.
    chown radio system /sys/android_power/state
    chown radio system /sys/android_power/request_state
    chown radio system /sys/android_power/acquire_full_wake_lock
    chown radio system /sys/android_power/acquire_partial_wake_lock
    chown radio system /sys/android_power/release_wake_lock
    chown system system /sys/power/autosleep
    chown system system /sys/power/state
    chown system system /sys/power/wakeup_count
    chown radio system /sys/power/wake_lock
    chown radio system /sys/power/wake_unlock
    chmod 0660 /sys/power/state
    chmod 0660 /sys/power/wake_lock
    chmod 0660 /sys/power/wake_unlock

    chown system system /sys/devices/system/cpu/cpufreq/interactive/timer_rate
    chmod 0660 /sys/devices/system/cpu/cpufreq/interactive/timer_rate
    chown system system /sys/devices/system/cpu/cpufreq/interactive/timer_slack
    chmod 0660 /sys/devices/system/cpu/cpufreq/interactive/timer_slack
    chown system system /sys/devices/system/cpu/cpufreq/interactive/min_sample_time
    chmod 0660 /sys/devices/system/cpu/cpufreq/interactive/min_sample_time
    chown system system /sys/devices/system/cpu/cpufreq/interactive/hispeed_freq
    chmod 0660 /sys/devices/system/cpu/cpufreq/interactive/hispeed_freq
    chown system system /sys/devices/system/cpu/cpufreq/interactive/target_loads
    chmod 0660 /sys/devices/system/cpu/cpufreq/interactive/target_loads
    chown system system /sys/devices/system/cpu/cpufreq/interactive/go_hispeed_load
    chmod 0660 /sys/devices/system/cpu/cpufreq/interactive/go_hispeed_load
    chown system system /sys/devices/system/cpu/cpufreq/interactive/above_hispeed_delay
    chmod 0660 /sys/devices/system/cpu/cpufreq/interactive/above_hispeed_delay
    chown system system /sys/devices/system/cpu/cpufreq/interactive/boost
    chmod 0660 /sys/devices/system/cpu/cpufreq/interactive/boost
    chown system system /sys/devices/system/cpu/cpufreq/interactive/boostpulse
    chown system system /sys/devices/system/cpu/cpufreq/interactive/input_boost
    chmod 0660 /sys/devices/system/cpu/cpufreq/interactive/input_boost
    chown system system /sys/devices/system/cpu/cpufreq/interactive/boostpulse_duration
    chmod 0660 /sys/devices/system/cpu/cpufreq/interactive/boostpulse_duration
    chown system system /sys/devices/system/cpu/cpufreq/interactive/io_is_busy
    chmod 0660 /sys/devices/system/cpu/cpufreq/interactive/io_is_busy

    # Assume SMP uses shared cpufreq policy for all CPUs
    chown system system /sys/devices/system/cpu/cpu0/cpufreq/scaling_max_freq
    chmod 0660 /sys/devices/system/cpu/cpu0/cpufreq/scaling_max_freq

    chown system system /sys/class/timed_output/vibrator/enable
    chown system system /sys/class/leds/keyboard-backlight/brightness
    chown system system /sys/class/leds/lcd-backlight/brightness
    chown system system /sys/class/leds/button-backlight/brightness
    chown system system /sys/class/leds/jogball-backlight/brightness
    chown system system /sys/class/leds/red/brightness
    chown system system /sys/class/leds/green/brightness
    chown system system /sys/class/leds/blue/brightness
    chown system system /sys/class/leds/red/device/grpfreq
    chown system system /sys/class/leds/red/device/grppwm
    chown system system /sys/class/leds/red/device/blink
    chown system system /sys/class/timed_output/vibrator/enable
    chown system system /sys/module/sco/parameters/disable_esco
    chown system system /sys/kernel/ipv4/tcp_wmem_min
    chown system system /sys/kernel/ipv4/tcp_wmem_def
    chown system system /sys/kernel/ipv4/tcp_wmem_max
    chown system system /sys/kernel/ipv4/tcp_rmem_min
    chown system system /sys/kernel/ipv4/tcp_rmem_def
    chown system system /sys/kernel/ipv4/tcp_rmem_max
    chown root radio /proc/cmdline

    # Define default initial receive window size in segments.
    setprop net.tcp.default_init_rwnd 60

    class_start core

on nonencrypted
    class_start main
    class_start late_start

on property:vold.decrypt=trigger_default_encryption
    start defaultcrypto

on property:vold.decrypt=trigger_encryption
    start surfaceflinger
    start encrypt

on property:sys.init_log_level=*
    loglevel ${sys.init_log_level}

on charger
    class_start charger

on property:vold.decrypt=trigger_reset_main
    class_reset main

on property:vold.decrypt=trigger_load_persist_props
    load_persist_props
    start logd
    start logd-reinit

on property:vold.decrypt=trigger_post_fs_data
    trigger post-fs-data

on property:vold.decrypt=trigger_restart_min_framework
    class_start main

on property:vold.decrypt=trigger_restart_framework
    class_start main
    class_start late_start

on property:vold.decrypt=trigger_shutdown_framework
    class_reset late_start
    class_reset main

on property:sys.powerctl=*
    powerctl ${sys.powerctl}

# system server cannot write to /proc/sys files,
# and chown/chmod does not work for /proc/sys/ entries.
# So proxy writes through init.
on property:sys.sysctl.extra_free_kbytes=*
    write /proc/sys/vm/extra_free_kbytes ${sys.sysctl.extra_free_kbytes}

# "tcp_default_init_rwnd" Is too long!
on property:sys.sysctl.tcp_def_init_rwnd=*
    write /proc/sys/net/ipv4/tcp_default_init_rwnd ${sys.sysctl.tcp_def_init_rwnd}


## Daemon processes to be run by init.
##
service ueventd /sbin/ueventd
    class core
    critical
    seclabel u:r:ueventd:s0

service logd /system/bin/logd
    class core
    socket logd stream 0666 logd logd
    socket logdr seqpacket 0666 logd logd
    socket logdw dgram 0222 logd logd
    group root system

service logd-reinit /system/bin/logd --reinit
    oneshot
    disabled

service healthd /sbin/healthd
    class core
    critical
    seclabel u:r:healthd:s0
    group root system

service console /system/bin/sh
    class core
    console
    disabled
    user shell
    group shell log
    seclabel u:r:shell:s0

on property:ro.debuggable=1
    start console

# adbd is controlled via property triggers in init.<platform>.usb.rc
service adbd /sbin/adbd --root_seclabel=u:r:su:s0
    class core
    socket adbd stream 660 system system
    disabled
    seclabel u:r:adbd:s0

# adbd on at boot in emulator
on property:ro.kernel.qemu=1
    start adbd

service lmkd /system/bin/lmkd
    class core
    critical
    socket lmkd seqpacket 0660 system system

service servicemanager /system/bin/servicemanager
    class core
    user system
    group system
    critical
    onrestart restart healthd
    onrestart restart zygote
    onrestart restart media
    onrestart restart surfaceflinger
    onrestart restart drm

service vold /system/bin/vold \
        --blkid_context=u:r:blkid:s0 --blkid_untrusted_context=u:r:blkid_untrusted:s0 \
        --fsck_context=u:r:fsck:s0 --fsck_untrusted_context=u:r:fsck_untrusted:s0
    class core
    socket vold stream 0660 root mount
    socket cryptd stream 0660 root mount
    ioprio be 2

service netd /system/bin/netd
    class main
    socket netd stream 0660 root system
    socket dnsproxyd stream 0660 root inet
    socket mdns stream 0660 root system
    socket fwmarkd stream 0660 root inet

service debuggerd /system/bin/debuggerd
    class main

service debuggerd64 /system/bin/debuggerd64
    class main

service ril-daemon /system/bin/rild
    class main
    socket rild stream 660 root radio
    socket sap_uim_socket1 stream 660 bluetooth bluetooth
    socket rild-debug stream 660 radio system
    user root
    group radio cache inet misc audio log qcom_diag

service surfaceflinger /system/bin/surfaceflinger
    class core
    user system
    group graphics drmrpc
    onrestart restart zygote

service drm /system/bin/drmserver
    class main
    user drm
    group drm system inet drmrpc

service media /system/bin/mediaserver
    class main
    user media
    group audio camera inet net_bt net_bt_admin net_bw_acct drmrpc mediadrm
    ioprio rt 4

# One shot invocation to deal with encrypted volume.
service defaultcrypto /system/bin/vdc --wait cryptfs mountdefaultencrypted
    disabled
    oneshot
    # vold will set vold.decrypt to trigger_restart_framework (default
    # encryption) or trigger_restart_min_framework (other encryption)

# One shot invocation to encrypt unencrypted volumes
service encrypt /system/bin/vdc --wait cryptfs enablecrypto inplace default
    disabled
    oneshot
    # vold will set vold.decrypt to trigger_restart_framework (default
    # encryption)

service bootanim /system/bin/bootanimation
    class core
    user graphics
    group graphics audio
    disabled
    oneshot

service gatekeeperd /system/bin/gatekeeperd /data/misc/gatekeeper
    class late_start
    user system

service installd /system/bin/installd
    class main
    socket installd stream 600 system system

<<<<<<< HEAD
#service flash_recovery /system/bin/install-recovery.sh
#    class main
#    seclabel u:r:install_recovery:s0
#    oneshot
=======
service flash_recovery /system/bin/install-recovery.sh
    class main
    oneshot
>>>>>>> bb0c180e

service racoon /system/bin/racoon
    class main
    socket racoon stream 600 system system
    # IKE uses UDP port 500. Racoon will setuid to vpn after binding the port.
    group vpn net_admin inet
    disabled
    oneshot

service mtpd /system/bin/mtpd
    class main
    socket mtpd stream 600 system system
    user vpn
    group vpn net_admin inet net_raw
    disabled
    oneshot

service keystore /system/bin/keystore /data/misc/keystore
    class main
    user keystore
    group keystore drmrpc

service dumpstate /system/bin/dumpstate -s
    class main
    socket dumpstate stream 0660 shell log
    disabled
    oneshot

service mdnsd /system/bin/mdnsd
    class main
    user mdnsr
    group inet net_raw
    socket mdnsd stream 0660 mdnsr inet
    disabled
    oneshot

service uncrypt /system/bin/uncrypt
    class main
    disabled
    oneshot

service pre-recovery /system/bin/uncrypt --reboot
    class main
    disabled
    oneshot

service perfprofd /system/xbin/perfprofd
    class late_start
    user root
    oneshot

on property:persist.logd.logpersistd=logcatd
    # all exec/services are called with umask(077), so no gain beyond 0700
    mkdir /data/misc/logd 0700 logd log
    # logd for write to /data/misc/logd, log group for read from pstore (-L)
    exec - logd log -- /system/bin/logcat -L -b all -v threadtime -v usec -v printable -D -f /data/misc/logd/logcat -r 64 -n 256
    start logcatd

service logcatd /system/bin/logcat -b all -v threadtime -v usec -v printable -D -f /data/misc/logd/logcat -r 64 -n 256
    class late_start
    disabled
    # logd for write to /data/misc/logd, log group for read from log daemon
    user logd
    group log<|MERGE_RESOLUTION|>--- conflicted
+++ resolved
@@ -650,16 +650,9 @@
     class main
     socket installd stream 600 system system
 
-<<<<<<< HEAD
 #service flash_recovery /system/bin/install-recovery.sh
 #    class main
-#    seclabel u:r:install_recovery:s0
 #    oneshot
-=======
-service flash_recovery /system/bin/install-recovery.sh
-    class main
-    oneshot
->>>>>>> bb0c180e
 
 service racoon /system/bin/racoon
     class main
