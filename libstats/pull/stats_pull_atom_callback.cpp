--- conflicted
+++ resolved
@@ -99,10 +99,6 @@
 void AStatsManager_PullAtomMetadata_getAdditiveFields(AStatsManager_PullAtomMetadata* metadata,
                                                       int32_t* fields) {
     std::copy(metadata->additive_fields.begin(), metadata->additive_fields.end(), fields);
-<<<<<<< HEAD
-    return;
-=======
->>>>>>> b6676c9f
 }
 
 class StatsPullAtomCallbackInternal : public BnPullAtomCallback {
