--- conflicted
+++ resolved
@@ -87,49 +87,10 @@
 
 static int format_f2fs(char *fs_blkdev)
 {
-<<<<<<< HEAD
-    char * args[3];
-    int pid;
-    int rc = 0;
-
-    args[0] = (char *)"/system/bin/make_f2fs";
-    args[1] = fs_blkdev;
-    args[2] = (char *)0;
-
-    pid = fork();
-    if (pid < 0) {
-       return pid;
-    }
-    if (!pid) {
-        /* This doesn't return */
-        execv("/system/bin/make_f2fs", args);
-        exit(1);
-    }
-    for(;;) {
-        pid_t p = waitpid(pid, &rc, 0);
-        if (p != pid) {
-            LERROR << "Error waiting for child process - " << p;
-            rc = -1;
-            break;
-        }
-        if (WIFEXITED(rc)) {
-            rc = WEXITSTATUS(rc);
-            LINFO << args[0] << " done, status " << rc;
-            if (rc) {
-                rc = -1;
-            }
-            break;
-        }
-        LERROR << "Still waiting for " << args[0] << "...";
-    }
-
-    return rc;
-=======
     const char* const args[] = {"/system/bin/make_f2fs", "-f", "-O encrypt", fs_blkdev, nullptr};
 
     return android_fork_execvp_ext(arraysize(args), const_cast<char**>(args), NULL, true,
                                    LOG_KLOG, true, nullptr, nullptr, 0);
->>>>>>> f469ebae
 }
 
 int fs_mgr_do_format(struct fstab_rec *fstab, bool crypt_footer)
