--- conflicted
+++ resolved
@@ -1096,12 +1096,8 @@
         while (retry_count-- > 0) {
             if (!__mount(n_blk_device, mount_point, &fstab->recs[i])) {
                 fs_stat &= ~FS_STAT_FULL_MOUNT_FAILED;
-<<<<<<< HEAD
                 log_fs_stat(fstab->recs[i].blk_device, fs_stat);
-                goto out;
-=======
                 return FS_MGR_DOMNT_SUCCESS;
->>>>>>> f469ebae
             } else {
                 if (retry_count <= 0) break;  // run check_fs only once
                 if (!first_mount_errno) first_mount_errno = errno;
