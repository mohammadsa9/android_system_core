--- conflicted
+++ resolved
@@ -437,8 +437,7 @@
         }
         fclose(fp);
     }
-<<<<<<< HEAD
-    return getuid(); // associate this with the logger
+    return AID_LOGD; // associate this with the logger
 }
 
 }
@@ -488,7 +487,4 @@
     }
 
     return name;
-=======
-    return AID_LOGD; // associate this with the logger
->>>>>>> e3aeeeec
 }