--- conflicted
+++ resolved
@@ -96,7 +96,6 @@
     return (g_log_status == kLogAvailable);
 }
 
-<<<<<<< HEAD
 #ifdef HTCLOG
 signed int __htclog_read_masks(char *buf __unused, signed int len __unused)
 {
@@ -212,8 +211,6 @@
 }
 #endif
 
-=======
->>>>>>> bb0c180e
 /* log_init_lock assumed */
 static int __write_to_log_initialize()
 {
