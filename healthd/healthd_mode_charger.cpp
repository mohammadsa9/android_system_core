/*
 * Copyright (C) 2011-2013 The Android Open Source Project
 *
 * Licensed under the Apache License, Version 2.0 (the "License");
 * you may not use this file except in compliance with the License.
 * You may obtain a copy of the License at
 *
 *      http://www.apache.org/licenses/LICENSE-2.0
 *
 * Unless required by applicable law or agreed to in writing, software
 * distributed under the License is distributed on an "AS IS" BASIS,
 * WITHOUT WARRANTIES OR CONDITIONS OF ANY KIND, either express or implied.
 * See the License for the specific language governing permissions and
 * limitations under the License.
 */

#include <dirent.h>
#include <errno.h>
#include <fcntl.h>
#include <inttypes.h>
#include <linux/input.h>
#include <stdbool.h>
#include <stdio.h>
#include <stdlib.h>
#include <string.h>
#include <sys/epoll.h>
#include <sys/stat.h>
#include <sys/types.h>
#include <sys/un.h>
#include <time.h>
#include <unistd.h>

#include <sys/socket.h>
#include <linux/netlink.h>

#include <batteryservice/BatteryService.h>
#include <cutils/android_reboot.h>
#include <cutils/klog.h>
#include <cutils/misc.h>
#include <cutils/uevent.h>
#include <cutils/properties.h>

#ifdef CHARGER_ENABLE_SUSPEND
#include <suspend/autosuspend.h>
#endif

#include "minui/minui.h"

#include "healthd.h"

char *locale;

#ifndef max
#define max(a,b) ((a) > (b) ? (a) : (b))
#endif

#ifndef min
#define min(a,b) ((a) < (b) ? (a) : (b))
#endif

#define ARRAY_SIZE(x)           (sizeof(x)/sizeof(x[0]))

#define MSEC_PER_SEC            (1000LL)
#define NSEC_PER_MSEC           (1000000LL)

#define BATTERY_UNKNOWN_TIME    (2 * MSEC_PER_SEC)
#define POWER_ON_KEY_TIME       (2 * MSEC_PER_SEC)
#define UNPLUGGED_SHUTDOWN_TIME (10 * MSEC_PER_SEC)

#define BATTERY_FULL_THRESH     95

#define LAST_KMSG_PATH          "/proc/last_kmsg"
#define LAST_KMSG_PSTORE_PATH   "/sys/fs/pstore/console-ramoops"
#define LAST_KMSG_MAX_SZ        (32 * 1024)

#define LOGE(x...) do { KLOG_ERROR("charger", x); } while (0)
#define LOGW(x...) do { KLOG_WARNING("charger", x); } while (0)
#define LOGV(x...) do { KLOG_DEBUG("charger", x); } while (0)

struct key_state {
    bool pending;
    bool down;
    int64_t timestamp;
};

struct frame {
    int disp_time;
    int min_capacity;
    bool level_only;

    gr_surface surface;
};

struct animation {
    bool run;

    struct frame *frames;
    int cur_frame;
    int num_frames;

    int cur_cycle;
    int num_cycles;

    /* current capacity being animated */
    int capacity;
};

struct charger {
    bool have_battery_state;
    bool charger_connected;
    int64_t next_screen_transition;
    int64_t next_key_check;
    int64_t next_pwr_check;

    struct key_state keys[KEY_MAX + 1];

    struct animation *batt_anim;
    gr_surface surf_unknown;
};

static struct frame batt_anim_frames[] = {
    {
        .disp_time = 750,
        .min_capacity = 0,
        .level_only = false,
        .surface = NULL,
    },
    {
        .disp_time = 750,
        .min_capacity = 20,
        .level_only = false,
        .surface = NULL,
    },
    {
        .disp_time = 750,
        .min_capacity = 40,
        .level_only = false,
        .surface = NULL,
    },
    {
        .disp_time = 750,
        .min_capacity = 60,
        .level_only = false,
        .surface = NULL,
    },
    {
        .disp_time = 750,
        .min_capacity = 80,
        .level_only = true,
        .surface = NULL,
    },
    {
        .disp_time = 750,
        .min_capacity = BATTERY_FULL_THRESH,
        .level_only = false,
        .surface = NULL,
    },
};

static struct animation battery_animation = {
    .run = false,
    .frames = batt_anim_frames,
    .cur_frame = 0,
    .num_frames = ARRAY_SIZE(batt_anim_frames),
    .cur_cycle = 0,
    .num_cycles = 3,
    .capacity = 0,
};

static struct charger charger_state;
static struct healthd_config *healthd_config;
static struct android::BatteryProperties *batt_prop;
static int char_width;
static int char_height;
static bool minui_inited;

/* current time in milliseconds */
static int64_t curr_time_ms(void)
{
    struct timespec tm;
    clock_gettime(CLOCK_MONOTONIC, &tm);
    return tm.tv_sec * MSEC_PER_SEC + (tm.tv_nsec / NSEC_PER_MSEC);
}

static void clear_screen(void)
{
    gr_color(0, 0, 0, 255);
    gr_clear();
}

#define MAX_KLOG_WRITE_BUF_SZ 256

static void dump_last_kmsg(void)
{
    char *buf;
    char *ptr;
    unsigned sz = 0;
    int len;

    LOGW("\n");
    LOGW("*************** LAST KMSG ***************\n");
    LOGW("\n");
    buf = (char *)load_file(LAST_KMSG_PSTORE_PATH, &sz);

    if (!buf || !sz) {
        buf = (char *)load_file(LAST_KMSG_PATH, &sz);
        if (!buf || !sz) {
            LOGW("last_kmsg not found. Cold reset?\n");
            goto out;
        }
    }

    len = min(sz, LAST_KMSG_MAX_SZ);
    ptr = buf + (sz - len);

    while (len > 0) {
        int cnt = min(len, MAX_KLOG_WRITE_BUF_SZ);
        char yoink;
        char *nl;

        nl = (char *)memrchr(ptr, '\n', cnt - 1);
        if (nl)
            cnt = nl - ptr + 1;

        yoink = ptr[cnt];
        ptr[cnt] = '\0';
        klog_write(6, "<4>%s", ptr);
        ptr[cnt] = yoink;

        len -= cnt;
        ptr += cnt;
    }

    free(buf);

out:
    LOGW("\n");
    LOGW("************* END LAST KMSG *************\n");
    LOGW("\n");
}

#ifdef CHARGER_ENABLE_SUSPEND
static int request_suspend(bool enable)
{
    if (enable)
        return autosuspend_enable();
    else
        return autosuspend_disable();
}
#else
static int request_suspend(bool /*enable*/)
{
    return 0;
}
#endif

static int draw_text(const char *str, int x, int y)
{
    int str_len_px = gr_measure(str);

    if (x < 0)
        x = (gr_fb_width() - str_len_px) / 2;
    if (y < 0)
        y = (gr_fb_height() - char_height) / 2;
    gr_text(x, y, str, 0);

    return y + char_height;
}

static void android_green(void)
{
    gr_color(0xa4, 0xc6, 0x39, 255);
}

/* returns the last y-offset of where the surface ends */
static int draw_surface_centered(struct charger* /*charger*/, gr_surface surface)
{
    int w;
    int h;
    int x;
    int y;

    w = gr_get_width(surface);
    h = gr_get_height(surface);
    x = (gr_fb_width() - w) / 2 ;
    y = (gr_fb_height() - h) / 2 ;

    LOGV("drawing surface %dx%d+%d+%d\n", w, h, x, y);
    gr_blit(surface, 0, 0, w, h, x, y);
    return y + h;
}

static void draw_unknown(struct charger *charger)
{
    int y;
    if (charger->surf_unknown) {
        draw_surface_centered(charger, charger->surf_unknown);
    } else {
        android_green();
        y = draw_text("Charging!", -1, -1);
        draw_text("?\?/100", -1, y + 25);
    }
}

static void draw_battery(struct charger *charger)
{
    struct animation *batt_anim = charger->batt_anim;
    struct frame *frame = &batt_anim->frames[batt_anim->cur_frame];

    if (batt_anim->num_frames != 0) {
        draw_surface_centered(charger, frame->surface);
        LOGV("drawing frame #%d min_cap=%d time=%d\n",
             batt_anim->cur_frame, frame->min_capacity,
             frame->disp_time);
    }
}

static void redraw_screen(struct charger *charger)
{
    struct animation *batt_anim = charger->batt_anim;

    clear_screen();

    /* try to display *something* */
    if (batt_anim->capacity < 0 || batt_anim->num_frames == 0)
        draw_unknown(charger);
    else
        draw_battery(charger);
    gr_flip();
}

static void kick_animation(struct animation *anim)
{
    anim->run = true;
}

static void reset_animation(struct animation *anim)
{
    anim->cur_cycle = 0;
    anim->cur_frame = 0;
    anim->run = false;
}

static void update_screen_state(struct charger *charger, int64_t now)
{
    struct animation *batt_anim = charger->batt_anim;
    int disp_time;

    if (!batt_anim->run || now < charger->next_screen_transition)
        return;

    if (!minui_inited) {

        if (healthd_config && healthd_config->screen_on) {
            if (!healthd_config->screen_on(batt_prop)) {
                LOGV("[%" PRId64 "] leave screen off\n", now);
                batt_anim->run = false;
                charger->next_screen_transition = -1;
                if (charger->charger_connected)
                    request_suspend(true);
                return;
            }
        }

        gr_init();
        gr_font_size(&char_width, &char_height);

#ifndef CHARGER_DISABLE_INIT_BLANK
        gr_fb_blank(true);
#endif
        minui_inited = true;
    }

    /* animation is over, blank screen and leave */
    if (batt_anim->cur_cycle == batt_anim->num_cycles) {
        reset_animation(batt_anim);
        charger->next_screen_transition = -1;
        gr_fb_blank(true);
        LOGV("[%" PRId64 "] animation done\n", now);
        if (charger->charger_connected)
            request_suspend(true);
        return;
    }

    disp_time = batt_anim->frames[batt_anim->cur_frame].disp_time;

    /* animation starting, set up the animation */
    if (batt_anim->cur_frame == 0) {
<<<<<<< HEAD
        int ret;
=======
        int batt_cap;
>>>>>>> 03be4928

        LOGV("[%" PRId64 "] animation starting\n", now);
        if (batt_prop && batt_prop->batteryLevel >= 0 && batt_anim->num_frames != 0) {
            int i;

            /* find first frame given current capacity */
            for (i = 1; i < batt_anim->num_frames; i++) {
                if (batt_prop->batteryLevel < batt_anim->frames[i].min_capacity)
                    break;
            }
            batt_anim->cur_frame = i - 1;

            /* show the first frame for twice as long */
            disp_time = batt_anim->frames[batt_anim->cur_frame].disp_time * 2;
        }
        if (batt_prop)
            batt_anim->capacity = batt_prop->batteryLevel;
    }

    /* unblank the screen  on first cycle */
    if (batt_anim->cur_cycle == 0)
        gr_fb_blank(false);

    /* draw the new frame (@ cur_frame) */
    redraw_screen(charger);

    /* if we don't have anim frames, we only have one image, so just bump
     * the cycle counter and exit
     */
    if (batt_anim->num_frames == 0 || batt_anim->capacity < 0) {
        LOGV("[%" PRId64 "] animation missing or unknown battery status\n", now);
        charger->next_screen_transition = now + BATTERY_UNKNOWN_TIME;
        batt_anim->cur_cycle++;
        return;
    }

    /* schedule next screen transition */
    charger->next_screen_transition = now + disp_time;

    /* advance frame cntr to the next valid frame only if we are charging
     * if necessary, advance cycle cntr, and reset frame cntr
     */
    if (charger->charger_connected) {
        batt_anim->cur_frame++;

        /* if the frame is used for level-only, that is only show it when it's
         * the current level, skip it during the animation.
         */
        while (batt_anim->cur_frame < batt_anim->num_frames &&
               batt_anim->frames[batt_anim->cur_frame].level_only)
            batt_anim->cur_frame++;
        if (batt_anim->cur_frame >= batt_anim->num_frames) {
            batt_anim->cur_cycle++;
            batt_anim->cur_frame = 0;

            /* don't reset the cycle counter, since we use that as a signal
             * in a test above to check if animation is over
             */
        }
    } else {
        /* Stop animating if we're not charging.
         * If we stop it immediately instead of going through this loop, then
         * the animation would stop somewhere in the middle.
         */
        batt_anim->cur_frame = 0;
        batt_anim->cur_cycle++;
    }
}

static int set_key_callback(int code, int value, void *data)
{
    struct charger *charger = (struct charger *)data;
    int64_t now = curr_time_ms();
    int down = !!value;

    if (code > KEY_MAX)
        return -1;

    /* ignore events that don't modify our state */
    if (charger->keys[code].down == down)
        return 0;

    /* only record the down even timestamp, as the amount
     * of time the key spent not being pressed is not useful */
    if (down)
        charger->keys[code].timestamp = now;
    charger->keys[code].down = down;
    charger->keys[code].pending = true;
    if (down) {
        LOGV("[%" PRId64 "] key[%d] down\n", now, code);
    } else {
        int64_t duration = now - charger->keys[code].timestamp;
        int64_t secs = duration / 1000;
        int64_t msecs = duration - secs * 1000;
        LOGV("[%" PRId64 "] key[%d] up (was down for %" PRId64 ".%" PRId64 "sec)\n",
             now, code, secs, msecs);
    }

    return 0;
}

static void update_input_state(struct charger *charger,
                               struct input_event *ev)
{
    if (ev->type != EV_KEY)
        return;
    set_key_callback(ev->code, ev->value, charger);
}

static void set_next_key_check(struct charger *charger,
                               struct key_state *key,
                               int64_t timeout)
{
    int64_t then = key->timestamp + timeout;

    if (charger->next_key_check == -1 || then < charger->next_key_check)
        charger->next_key_check = then;
}

static void process_key(struct charger *charger, int code, int64_t now)
{
    struct key_state *key = &charger->keys[code];

    if (code == KEY_POWER) {
        if (key->down) {
            int64_t reboot_timeout = key->timestamp + POWER_ON_KEY_TIME;
            if (now >= reboot_timeout) {
                /* We do not currently support booting from charger mode on
                   all devices. Check the property and continue booting or reboot
                   accordingly. */
                if (property_get_bool("ro.enable_boot_charger_mode", false)) {
                    LOGW("[%" PRId64 "] booting from charger mode\n", now);
                    property_set("sys.boot_from_charger_mode", "1");
                } else {
                    LOGW("[%" PRId64 "] rebooting\n", now);
                    android_reboot(ANDROID_RB_RESTART, 0, 0);
                }
            } else {
                /* if the key is pressed but timeout hasn't expired,
                 * make sure we wake up at the right-ish time to check
                 */
                set_next_key_check(charger, key, POWER_ON_KEY_TIME);
            }
        } else {
            /* if the power key got released, force screen state cycle */
            if (key->pending) {
                request_suspend(false);
                kick_animation(charger->batt_anim);
            }
        }
    }

    key->pending = false;
}

static void handle_input_state(struct charger *charger, int64_t now)
{
    process_key(charger, KEY_POWER, now);

    if (charger->next_key_check != -1 && now > charger->next_key_check)
        charger->next_key_check = -1;
}

static void handle_power_supply_state(struct charger *charger, int64_t now)
{
    if (!charger->have_battery_state)
        return;

    if (!charger->charger_connected) {
        request_suspend(false);
        if (charger->next_pwr_check == -1) {
            charger->next_pwr_check = now + UNPLUGGED_SHUTDOWN_TIME;
            LOGW("[%" PRId64 "] device unplugged: shutting down in %" PRId64 " (@ %" PRId64 ")\n",
                 now, (int64_t)UNPLUGGED_SHUTDOWN_TIME, charger->next_pwr_check);
        } else if (now >= charger->next_pwr_check) {
            LOGW("[%" PRId64 "] shutting down\n", now);
            android_reboot(ANDROID_RB_POWEROFF, 0, 0);
        } else {
            /* otherwise we already have a shutdown timer scheduled */
        }
    } else {
        /* online supply present, reset shutdown timer if set */
        if (charger->next_pwr_check != -1) {
            LOGW("[%" PRId64 "] device plugged in: shutdown cancelled\n", now);
            kick_animation(charger->batt_anim);
        }
        charger->next_pwr_check = -1;
    }
}

void healthd_mode_charger_heartbeat()
{
    struct charger *charger = &charger_state;
    int64_t now = curr_time_ms();

    handle_input_state(charger, now);
    handle_power_supply_state(charger, now);

    /* do screen update last in case any of the above want to start
     * screen transitions (animations, etc)
     */
    update_screen_state(charger, now);
}

void healthd_mode_charger_battery_update(
    struct android::BatteryProperties *props)
{
    struct charger *charger = &charger_state;

    charger->charger_connected =
        props->chargerAcOnline || props->chargerUsbOnline ||
        props->chargerWirelessOnline;

    if (!charger->have_battery_state) {
        charger->have_battery_state = true;
        charger->next_screen_transition = curr_time_ms() - 1;
        reset_animation(charger->batt_anim);
        kick_animation(charger->batt_anim);
    }
    batt_prop = props;
}

int healthd_mode_charger_preparetowait(void)
{
    struct charger *charger = &charger_state;
    int64_t now = curr_time_ms();
    int64_t next_event = INT64_MAX;
    int64_t timeout;

    LOGV("[%" PRId64 "] next screen: %" PRId64 " next key: %" PRId64 " next pwr: %" PRId64 "\n", now,
         charger->next_screen_transition, charger->next_key_check,
         charger->next_pwr_check);

    if (charger->next_screen_transition != -1)
        next_event = charger->next_screen_transition;
    if (charger->next_key_check != -1 && charger->next_key_check < next_event)
        next_event = charger->next_key_check;
    if (charger->next_pwr_check != -1 && charger->next_pwr_check < next_event)
        next_event = charger->next_pwr_check;

    if (next_event != -1 && next_event != INT64_MAX)
        timeout = max(0, next_event - now);
    else
        timeout = -1;

   return (int)timeout;
}

static int input_callback(int fd, unsigned int epevents, void *data)
{
    struct charger *charger = (struct charger *)data;
    struct input_event ev;
    int ret;

    ret = ev_get_input(fd, epevents, &ev);
    if (ret)
        return -1;
    update_input_state(charger, &ev);
    return 0;
}

static void charger_event_handler(uint32_t /*epevents*/)
{
    int ret;

    ret = ev_wait(-1);
    if (!ret)
        ev_dispatch();
}

void healthd_mode_charger_init(struct healthd_config* config)
{
    int ret;
    struct charger *charger = &charger_state;
    int i;
    int epollfd;

    dump_last_kmsg();

    LOGW("--------------- STARTING CHARGER MODE ---------------\n");

    ret = ev_init(input_callback, charger);
    if (!ret) {
        epollfd = ev_get_epollfd();
        healthd_register_event(epollfd, charger_event_handler);
    }

    ret = res_create_display_surface("charger/battery_fail", &charger->surf_unknown);
    if (ret < 0) {
        LOGE("Cannot load battery_fail image\n");
        charger->surf_unknown = NULL;
    }

    charger->batt_anim = &battery_animation;

    gr_surface* scale_frames;
    int scale_count;
    ret = res_create_multi_display_surface("charger/battery_scale", &scale_count, &scale_frames);
    if (ret < 0) {
        LOGE("Cannot load battery_scale image\n");
        charger->batt_anim->num_frames = 0;
        charger->batt_anim->num_cycles = 1;
    } else if (scale_count != charger->batt_anim->num_frames) {
        LOGE("battery_scale image has unexpected frame count (%d, expected %d)\n",
             scale_count, charger->batt_anim->num_frames);
        charger->batt_anim->num_frames = 0;
        charger->batt_anim->num_cycles = 1;
    } else {
        for (i = 0; i < charger->batt_anim->num_frames; i++) {
            charger->batt_anim->frames[i].surface = scale_frames[i];
        }
    }

    ev_sync_key_state(set_key_callback, charger);

    charger->next_screen_transition = -1;
    charger->next_key_check = -1;
    charger->next_pwr_check = -1;
    healthd_config = config;
}<|MERGE_RESOLUTION|>--- conflicted
+++ resolved
@@ -386,11 +386,6 @@
 
     /* animation starting, set up the animation */
     if (batt_anim->cur_frame == 0) {
-<<<<<<< HEAD
-        int ret;
-=======
-        int batt_cap;
->>>>>>> 03be4928
 
         LOGV("[%" PRId64 "] animation starting\n", now);
         if (batt_prop && batt_prop->batteryLevel >= 0 && batt_anim->num_frames != 0) {
