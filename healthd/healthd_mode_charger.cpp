/*
 * Copyright (C) 2011-2017 The Android Open Source Project
 *
 * Licensed under the Apache License, Version 2.0 (the "License");
 * you may not use this file except in compliance with the License.
 * You may obtain a copy of the License at
 *
 *      http://www.apache.org/licenses/LICENSE-2.0
 *
 * Unless required by applicable law or agreed to in writing, software
 * distributed under the License is distributed on an "AS IS" BASIS,
 * WITHOUT WARRANTIES OR CONDITIONS OF ANY KIND, either express or implied.
 * See the License for the specific language governing permissions and
 * limitations under the License.
 */

#include <dirent.h>
#include <errno.h>
#include <fcntl.h>
#include <inttypes.h>
#include <stdbool.h>
#include <stdio.h>
#include <stdlib.h>
#include <string.h>
#include <sys/epoll.h>
#include <sys/stat.h>
#include <sys/types.h>
#include <sys/un.h>
#include <time.h>
#include <unistd.h>

#include <functional>

#include <android-base/file.h>
#include <android-base/macros.h>

#include <linux/netlink.h>
#include <sys/socket.h>

#include <cutils/klog.h>
#include <cutils/misc.h>
#include <cutils/properties.h>
#include <cutils/uevent.h>
#include <sys/reboot.h>

#ifdef CHARGER_ENABLE_SUSPEND
#include <suspend/autosuspend.h>
#endif

#include "AnimationParser.h"
#include "healthd_draw.h"

#include <healthd/healthd.h>

using namespace android;

char* locale;

#ifndef max
#define max(a, b) ((a) > (b) ? (a) : (b))
#endif

#ifndef min
#define min(a, b) ((a) < (b) ? (a) : (b))
#endif

#define ARRAY_SIZE(x) (sizeof(x) / sizeof((x)[0]))

#define MSEC_PER_SEC (1000LL)
#define NSEC_PER_MSEC (1000000LL)

#define BATTERY_UNKNOWN_TIME (2 * MSEC_PER_SEC)
#define POWER_ON_KEY_TIME (2 * MSEC_PER_SEC)
#define UNPLUGGED_SHUTDOWN_TIME (10 * MSEC_PER_SEC)

#define LAST_KMSG_MAX_SZ (32 * 1024)

#define LOGE(x...) KLOG_ERROR("charger", x);
#define LOGW(x...) KLOG_WARNING("charger", x);
#define LOGV(x...) KLOG_DEBUG("charger", x);

static constexpr const char* animation_desc_path =
    "/res/values/charger/animation.txt";

struct key_state {
    bool pending;
    bool down;
    int64_t timestamp;
};

struct charger {
    bool have_battery_state;
    bool charger_connected;
    int64_t next_screen_transition;
    int64_t next_key_check;
    int64_t next_pwr_check;

    key_state keys[KEY_MAX + 1];

    animation* batt_anim;
    GRSurface* surf_unknown;
    int boot_min_cap;
};

static const animation BASE_ANIMATION = {
    .text_clock =
        {
            .pos_x = 0,
            .pos_y = 0,

            .color_r = 255,
            .color_g = 255,
            .color_b = 255,
            .color_a = 255,

            .font = nullptr,
        },
    .text_percent =
        {
            .pos_x = 0,
            .pos_y = 0,

            .color_r = 255,
            .color_g = 255,
            .color_b = 255,
            .color_a = 255,
        },

    .run = false,

    .frames = nullptr,
    .cur_frame = 0,
    .num_frames = 0,
    .first_frame_repeats = 2,

    .cur_cycle = 0,
    .num_cycles = 3,

    .cur_level = 0,
    .cur_status = BATTERY_STATUS_UNKNOWN,
};

static animation::frame default_animation_frames[] = {
    {
        .disp_time = 750,
        .min_level = 0,
        .max_level = 19,
        .surface = NULL,
    },
    {
        .disp_time = 750,
        .min_level = 0,
        .max_level = 39,
        .surface = NULL,
    },
    {
        .disp_time = 750,
        .min_level = 0,
        .max_level = 59,
        .surface = NULL,
    },
    {
        .disp_time = 750,
        .min_level = 0,
        .max_level = 79,
        .surface = NULL,
    },
    {
        .disp_time = 750,
        .min_level = 80,
        .max_level = 95,
        .surface = NULL,
    },
    {
        .disp_time = 750,
        .min_level = 0,
        .max_level = 100,
        .surface = NULL,
    },
};

static animation battery_animation = BASE_ANIMATION;

<<<<<<< HEAD
#ifdef HEALTHD_ENABLE_TRICOLOR_LED

#ifndef RED_LED_PATH
#define RED_LED_PATH     "/sys/class/leds/red/brightness"
#endif
#ifndef GREEN_LED_PATH
#define GREEN_LED_PATH   "/sys/class/leds/green/brightness"
#endif
#ifndef BLUE_LED_PATH
#define BLUE_LED_PATH    "/sys/class/leds/blue/brightness"
#endif

enum {
    RED_LED = 0x01 << 0,
    GREEN_LED = 0x01 << 1,
    BLUE_LED = 0x01 << 2,
};

struct led_ctl {
    int color;
    const char *path;
};

struct led_ctl leds[3] =
    {{RED_LED, RED_LED_PATH},
    {GREEN_LED, GREEN_LED_PATH},
    {BLUE_LED, BLUE_LED_PATH}};

struct soc_led_color_mapping {
    int soc;
    int color;
};

struct soc_led_color_mapping soc_leds[3] = {
    {15, RED_LED},
    {90, RED_LED | GREEN_LED},
    {100, GREEN_LED},
};
#endif

static struct charger charger_state;
static struct healthd_config *healthd_config;
static struct android::BatteryProperties *batt_prop;
static int char_width;
static int char_height;
static bool minui_inited;
=======
static charger charger_state;
static healthd_config* healthd_config;
static android::BatteryProperties* batt_prop;
static std::unique_ptr<HealthdDraw> healthd_draw;
>>>>>>> f469ebae

#ifdef HEALTHD_ENABLE_TRICOLOR_LED
static int set_tricolor_led(int on, int color)
{
    int fd, i;
    char buffer[10];

    for (i = 0; i < (int)ARRAY_SIZE(leds); i++) {
        if ((color & leds[i].color) && (access(leds[i].path, R_OK | W_OK) == 0)) {
            fd = open(leds[i].path, O_RDWR);
            if (fd < 0) {
                LOGE("Could not open led node %d\n", i);
                continue;
            }
            if (on)
                snprintf(buffer, sizeof(int), "%d\n", 255);
            else
                snprintf(buffer, sizeof(int), "%d\n", 0);

            if (write(fd, buffer, strlen(buffer)) < 0)
                LOGE("Could not write to led node\n");
            close(fd);
        }
    }

    return 0;
}

static int set_battery_soc_leds(int soc)
{
    int i, color;
    static int old_color = 0;

    for (i = 0; i < (int)ARRAY_SIZE(soc_leds); i++) {
        if (soc <= soc_leds[i].soc)
            break;
    }
    color = soc_leds[i].color;
    if (old_color != color) {
        set_tricolor_led(0, old_color);
        set_tricolor_led(1, color);
        old_color = color;
        LOGV("soc = %d, set led color 0x%x\n", soc, soc_leds[i].color);
    }

    return 0;
}
#endif

#ifdef HEALTHD_FORCE_BACKLIGHT_CONTROL

#ifndef HEALTHD_BACKLIGHT_ON_LEVEL
#define HEALTHD_BACKLIGHT_ON_LEVEL  150
#endif

static int set_backlight(bool on)
{
    int fd;
    char buffer[10];

    if (access(TW_BRIGHTNESS_PATH, R_OK | W_OK) != 0) {
        LOGW("Backlight control not support\n");
        return 0;
    }

    memset(buffer, '\0', sizeof(buffer));
    fd = open(TW_BRIGHTNESS_PATH, O_RDWR);
    if (fd < 0) {
        LOGE("Could not open backlight node : %s\n", strerror(errno));
        return 0;
    }
    LOGV("Enabling backlight\n");
    snprintf(buffer, sizeof(buffer), "%d\n", on ? HEALTHD_BACKLIGHT_ON_LEVEL : 0);
    if (write(fd, buffer,strlen(buffer)) < 0) {
        LOGE("Could not write to backlight node : %s\n", strerror(errno));
    }
    close(fd);

#ifdef TW_SECONDARY_BRIGHTNESS_PATH
    if (access(TW_SECONDARY_BRIGHTNESS_PATH, R_OK | W_OK) != 0) {
        LOGW("Secondary backlight control not support\n");
    } else {
        fd = open(TW_SECONDARY_BRIGHTNESS_PATH, O_RDWR);
        if (fd < 0) {
            LOGW("Could not open secondary backlight node : %s\n", strerror(errno));
        } else {
        LOGV("Enabling secondary backlight\n");
        if (write(fd, buffer,strlen(buffer)) < 0)
            LOGE("Could not write to secondary backlight node : %s\n", strerror(errno));
        }
        close(fd);
    }
#endif // TW_SECONDARY_BRIGHTNESS_PATH
    return 0;
}
#endif // HEALTHD_FORCE_BACKLIGHT_CONTROL

/* current time in milliseconds */
static int64_t curr_time_ms() {
    timespec tm;
    clock_gettime(CLOCK_MONOTONIC, &tm);
    return tm.tv_sec * MSEC_PER_SEC + (tm.tv_nsec / NSEC_PER_MSEC);
}

#define MAX_KLOG_WRITE_BUF_SZ 256

static void dump_last_kmsg(void) {
    char* buf;
    char* ptr;
    unsigned sz = 0;
    int len;

    LOGW("\n");
    LOGW("*************** LAST KMSG ***************\n");
    LOGW("\n");
    const char* kmsg[] = {
        // clang-format off
        "/sys/fs/pstore/console-ramoops-0",
        "/sys/fs/pstore/console-ramoops",
        "/proc/last_kmsg",
        // clang-format on
    };
    for (size_t i = 0; i < arraysize(kmsg); ++i) {
        buf = (char*)load_file(kmsg[i], &sz);
        if (buf && sz) break;
    }

    if (!buf || !sz) {
        LOGW("last_kmsg not found. Cold reset?\n");
        goto out;
    }

    len = min(sz, LAST_KMSG_MAX_SZ);
    ptr = buf + (sz - len);

    while (len > 0) {
        int cnt = min(len, MAX_KLOG_WRITE_BUF_SZ);
        char yoink;
        char* nl;

        nl = (char*)memrchr(ptr, '\n', cnt - 1);
        if (nl) cnt = nl - ptr + 1;

        yoink = ptr[cnt];
        ptr[cnt] = '\0';
        klog_write(6, "<4>%s", ptr);
        ptr[cnt] = yoink;

        len -= cnt;
        ptr += cnt;
    }

    free(buf);

out:
    LOGW("\n");
    LOGW("************* END LAST KMSG *************\n");
    LOGW("\n");
}

#ifdef CHARGER_ENABLE_SUSPEND
static int request_suspend(bool enable) {
    if (enable)
        return autosuspend_enable();
    else
        return autosuspend_disable();
}
#else
static int request_suspend(bool /*enable*/) {
    return 0;
}
#endif

static void kick_animation(animation* anim) {
    anim->run = true;
}

static void reset_animation(animation* anim) {
    anim->cur_cycle = 0;
    anim->cur_frame = 0;
    anim->run = false;
}

static void update_screen_state(charger* charger, int64_t now) {
    animation* batt_anim = charger->batt_anim;
    int disp_time;

    if (!batt_anim->run || now < charger->next_screen_transition) return;

    if (healthd_draw == nullptr) {
        if (healthd_config && healthd_config->screen_on) {
            if (!healthd_config->screen_on(batt_prop)) {
                LOGV("[%" PRId64 "] leave screen off\n", now);
                batt_anim->run = false;
                charger->next_screen_transition = -1;
                if (charger->charger_connected) request_suspend(true);
                return;
            }
        }

        healthd_draw.reset(new HealthdDraw(batt_anim));

#ifndef CHARGER_DISABLE_INIT_BLANK
        healthd_draw->blank_screen(true);
#endif
    }

    /* animation is over, blank screen and leave */
    if (batt_anim->num_cycles > 0 && batt_anim->cur_cycle == batt_anim->num_cycles) {
        reset_animation(batt_anim);
        charger->next_screen_transition = -1;
<<<<<<< HEAD
#ifdef HEALTHD_FORCE_BACKLIGHT_CONTROL
        set_backlight(false);
#endif
        gr_fb_blank(true);
=======
        healthd_draw->blank_screen(true);
>>>>>>> f469ebae
        LOGV("[%" PRId64 "] animation done\n", now);
        if (charger->charger_connected) request_suspend(true);
        return;
    }

    disp_time = batt_anim->frames[batt_anim->cur_frame].disp_time;

    /* animation starting, set up the animation */
    if (batt_anim->cur_frame == 0) {
        LOGV("[%" PRId64 "] animation starting\n", now);
        if (batt_prop) {
            batt_anim->cur_level = batt_prop->batteryLevel;
            batt_anim->cur_status = batt_prop->batteryStatus;
            if (batt_prop->batteryLevel >= 0 && batt_anim->num_frames != 0) {
                /* find first frame given current battery level */
                for (int i = 0; i < batt_anim->num_frames; i++) {
                    if (batt_anim->cur_level >= batt_anim->frames[i].min_level &&
                        batt_anim->cur_level <= batt_anim->frames[i].max_level) {
                        batt_anim->cur_frame = i;
                        break;
                    }
                }

                // repeat the first frame first_frame_repeats times
                disp_time = batt_anim->frames[batt_anim->cur_frame].disp_time *
                            batt_anim->first_frame_repeats;
            }
        }
    }

<<<<<<< HEAD
    /* unblank the screen on first cycle */
    if (batt_anim->cur_cycle == 0) {
        gr_fb_blank(false);
#ifdef HEALTHD_FORCE_BACKLIGHT_CONTROL
        set_backlight(true);
#endif
    }
=======
    /* unblank the screen  on first cycle */
    if (batt_anim->cur_cycle == 0) healthd_draw->blank_screen(false);
>>>>>>> f469ebae

    /* draw the new frame (@ cur_frame) */
    healthd_draw->redraw_screen(charger->batt_anim, charger->surf_unknown);

    /* if we don't have anim frames, we only have one image, so just bump
     * the cycle counter and exit
     */
    if (batt_anim->num_frames == 0 || batt_anim->cur_level < 0) {
        LOGW("[%" PRId64 "] animation missing or unknown battery status\n", now);
        charger->next_screen_transition = now + BATTERY_UNKNOWN_TIME;
        batt_anim->cur_cycle++;
        return;
    }

    /* schedule next screen transition */
    charger->next_screen_transition = now + disp_time;

    /* advance frame cntr to the next valid frame only if we are charging
     * if necessary, advance cycle cntr, and reset frame cntr
     */
    if (charger->charger_connected) {
        batt_anim->cur_frame++;

        while (batt_anim->cur_frame < batt_anim->num_frames &&
               (batt_anim->cur_level < batt_anim->frames[batt_anim->cur_frame].min_level ||
                batt_anim->cur_level > batt_anim->frames[batt_anim->cur_frame].max_level)) {
            batt_anim->cur_frame++;
        }
        if (batt_anim->cur_frame >= batt_anim->num_frames) {
            batt_anim->cur_cycle++;
            batt_anim->cur_frame = 0;

            /* don't reset the cycle counter, since we use that as a signal
             * in a test above to check if animation is over
             */
        }
    } else {
        /* Stop animating if we're not charging.
         * If we stop it immediately instead of going through this loop, then
         * the animation would stop somewhere in the middle.
         */
        batt_anim->cur_frame = 0;
        batt_anim->cur_cycle++;
    }
}

static int set_key_callback(charger* charger, int code, int value) {
    int64_t now = curr_time_ms();
    int down = !!value;

    if (code > KEY_MAX) return -1;

    /* ignore events that don't modify our state */
    if (charger->keys[code].down == down) return 0;

    /* only record the down even timestamp, as the amount
     * of time the key spent not being pressed is not useful */
    if (down) charger->keys[code].timestamp = now;
    charger->keys[code].down = down;
    charger->keys[code].pending = true;
    if (down) {
        LOGV("[%" PRId64 "] key[%d] down\n", now, code);
    } else {
        int64_t duration = now - charger->keys[code].timestamp;
        int64_t secs = duration / 1000;
        int64_t msecs = duration - secs * 1000;
        LOGV("[%" PRId64 "] key[%d] up (was down for %" PRId64 ".%" PRId64 "sec)\n", now, code,
             secs, msecs);
    }

    return 0;
}

static void update_input_state(charger* charger, input_event* ev) {
    if (ev->type != EV_KEY) return;
    set_key_callback(charger, ev->code, ev->value);
}

static void set_next_key_check(charger* charger, key_state* key, int64_t timeout) {
    int64_t then = key->timestamp + timeout;

    if (charger->next_key_check == -1 || then < charger->next_key_check)
        charger->next_key_check = then;
}

<<<<<<< HEAD
static void process_key(struct charger *charger, int code, int64_t now)
{
    struct animation *batt_anim = charger->batt_anim;
    struct key_state *key = &charger->keys[code];
=======
static void process_key(charger* charger, int code, int64_t now) {
    key_state* key = &charger->keys[code];
>>>>>>> f469ebae

    if (code == KEY_POWER) {
        if (key->down) {
            int64_t reboot_timeout = key->timestamp + POWER_ON_KEY_TIME;
            if (now >= reboot_timeout) {
                /* We do not currently support booting from charger mode on
                   all devices. Check the property and continue booting or reboot
                   accordingly. */
                if (property_get_bool("ro.enable_boot_charger_mode", false)) {
                    LOGW("[%" PRId64 "] booting from charger mode\n", now);
                    property_set("sys.boot_from_charger_mode", "1");
                } else {
                    if (charger->batt_anim->cur_level >= charger->boot_min_cap) {
                        LOGW("[%" PRId64 "] rebooting\n", now);
                        reboot(RB_AUTOBOOT);
                    } else {
                        LOGV("[%" PRId64
                             "] ignore power-button press, battery level "
                             "less than minimum\n",
                             now);
                    }
                }
            } else {
                /* if the key is pressed but timeout hasn't expired,
                 * make sure we wake up at the right-ish time to check
                 */
                set_next_key_check(charger, key, POWER_ON_KEY_TIME);
<<<<<<< HEAD
=======

                /* Turn on the display and kick animation on power-key press
                 * rather than on key release
                 */
                kick_animation(charger->batt_anim);
                request_suspend(false);
>>>>>>> f469ebae
            }
        } else {
            if (key->pending) {
                /* If key is pressed when the animation is not running, kick
                 * the animation and quite suspend; If key is pressed when
                 * the animation is running, turn off the animation and request
                 * suspend.
                 */
                if (!charger->batt_anim->run) {
                    kick_animation(batt_anim);
                    request_suspend(false);
                } else {
                    reset_animation(batt_anim);
                    charger->next_screen_transition = -1;
#ifdef HEALTHD_FORCE_BACKLIGHT_CONTROL
                    set_backlight(false);
#endif
                    gr_fb_blank(true);
                    if (charger->charger_connected)
                        request_suspend(true);
                }
            }
        }
    }

    key->pending = false;
}

static void handle_input_state(charger* charger, int64_t now) {
    process_key(charger, KEY_POWER, now);

    if (charger->next_key_check != -1 && now > charger->next_key_check)
        charger->next_key_check = -1;
}

<<<<<<< HEAD
static void handle_power_supply_state(struct charger *charger, int64_t now)
{
#ifdef HEALTHD_ENABLE_TRICOLOR_LED
    static int old_soc = 0;
    int soc = 0;
#endif

    if (!charger->have_battery_state)
        return;
=======
static void handle_power_supply_state(charger* charger, int64_t now) {
    if (!charger->have_battery_state) return;
>>>>>>> f469ebae

#ifdef HEALTHD_ENABLE_TRICOLOR_LED
    if (batt_prop && batt_prop->batteryLevel >= 0) {
        soc = batt_prop->batteryLevel;
    }

    if (old_soc != soc) {
        old_soc = soc;
        set_battery_soc_leds(soc);
    }
#endif

    if (!charger->charger_connected) {
        /* Last cycle would have stopped at the extreme top of battery-icon
         * Need to show the correct level corresponding to capacity.
         */
        kick_animation(charger->batt_anim);
        request_suspend(false);
        if (charger->next_pwr_check == -1) {
            charger->next_pwr_check = now + UNPLUGGED_SHUTDOWN_TIME;
            LOGW("[%" PRId64 "] device unplugged: shutting down in %" PRId64 " (@ %" PRId64 ")\n",
                 now, (int64_t)UNPLUGGED_SHUTDOWN_TIME, charger->next_pwr_check);
        } else if (now >= charger->next_pwr_check) {
            LOGW("[%" PRId64 "] shutting down\n", now);
            reboot(RB_POWER_OFF);
        } else {
            /* otherwise we already have a shutdown timer scheduled */
        }
    } else {
        /* online supply present, reset shutdown timer if set */
        if (charger->next_pwr_check != -1) {
            LOGW("[%" PRId64 "] device plugged in: shutdown cancelled\n", now);
            kick_animation(charger->batt_anim);
        }
        charger->next_pwr_check = -1;
    }
}

void healthd_mode_charger_heartbeat() {
    charger* charger = &charger_state;
    int64_t now = curr_time_ms();

    handle_input_state(charger, now);
    handle_power_supply_state(charger, now);

    /* do screen update last in case any of the above want to start
     * screen transitions (animations, etc)
     */
    update_screen_state(charger, now);
}

void healthd_mode_charger_battery_update(android::BatteryProperties* props) {
    charger* charger = &charger_state;

    charger->charger_connected =
        props->chargerAcOnline || props->chargerUsbOnline || props->chargerWirelessOnline;

    if (!charger->have_battery_state) {
        charger->have_battery_state = true;
        charger->next_screen_transition = curr_time_ms() - 1;
        reset_animation(charger->batt_anim);
        kick_animation(charger->batt_anim);
    }
    batt_prop = props;
}

int healthd_mode_charger_preparetowait(void) {
    charger* charger = &charger_state;
    int64_t now = curr_time_ms();
    int64_t next_event = INT64_MAX;
    int64_t timeout;

    LOGV("[%" PRId64 "] next screen: %" PRId64 " next key: %" PRId64 " next pwr: %" PRId64 "\n",
         now, charger->next_screen_transition, charger->next_key_check, charger->next_pwr_check);

    if (charger->next_screen_transition != -1) next_event = charger->next_screen_transition;
    if (charger->next_key_check != -1 && charger->next_key_check < next_event)
        next_event = charger->next_key_check;
    if (charger->next_pwr_check != -1 && charger->next_pwr_check < next_event)
        next_event = charger->next_pwr_check;

    if (next_event != -1 && next_event != INT64_MAX)
        timeout = max(0, next_event - now);
    else
        timeout = -1;

    return (int)timeout;
}

static int input_callback(charger* charger, int fd, unsigned int epevents) {
    input_event ev;
    int ret;

    ret = ev_get_input(fd, epevents, &ev);
    if (ret) return -1;
    update_input_state(charger, &ev);
    return 0;
}

static void charger_event_handler(uint32_t /*epevents*/) {
    int ret;

    ret = ev_wait(-1);
    if (!ret) ev_dispatch();
}

animation* init_animation() {
    bool parse_success;

    std::string content;
    if (base::ReadFileToString(animation_desc_path, &content)) {
        parse_success = parse_animation_desc(content, &battery_animation);
    } else {
        LOGW("Could not open animation description at %s\n", animation_desc_path);
        parse_success = false;
    }

    if (!parse_success) {
        LOGW("Could not parse animation description. Using default animation.\n");
        battery_animation = BASE_ANIMATION;
        battery_animation.animation_file.assign("charger/battery_scale");
        battery_animation.frames = default_animation_frames;
        battery_animation.num_frames = ARRAY_SIZE(default_animation_frames);
    }
    if (battery_animation.fail_file.empty()) {
        battery_animation.fail_file.assign("charger/battery_fail");
    }

    LOGV("Animation Description:\n");
    LOGV("  animation: %d %d '%s' (%d)\n", battery_animation.num_cycles,
         battery_animation.first_frame_repeats, battery_animation.animation_file.c_str(),
         battery_animation.num_frames);
    LOGV("  fail_file: '%s'\n", battery_animation.fail_file.c_str());
    LOGV("  clock: %d %d %d %d %d %d '%s'\n", battery_animation.text_clock.pos_x,
         battery_animation.text_clock.pos_y, battery_animation.text_clock.color_r,
         battery_animation.text_clock.color_g, battery_animation.text_clock.color_b,
         battery_animation.text_clock.color_a, battery_animation.text_clock.font_file.c_str());
    LOGV("  percent: %d %d %d %d %d %d '%s'\n", battery_animation.text_percent.pos_x,
         battery_animation.text_percent.pos_y, battery_animation.text_percent.color_r,
         battery_animation.text_percent.color_g, battery_animation.text_percent.color_b,
         battery_animation.text_percent.color_a, battery_animation.text_percent.font_file.c_str());
    for (int i = 0; i < battery_animation.num_frames; i++) {
        LOGV("  frame %.2d: %d %d %d\n", i, battery_animation.frames[i].disp_time,
             battery_animation.frames[i].min_level, battery_animation.frames[i].max_level);
    }

    return &battery_animation;
}

void healthd_mode_charger_init(struct healthd_config* config) {
    int ret;
    charger* charger = &charger_state;
    int i;
    int epollfd;

    dump_last_kmsg();

    LOGW("--------------- STARTING CHARGER MODE ---------------\n");

    ret = ev_init(std::bind(&input_callback, charger, std::placeholders::_1, std::placeholders::_2));
    if (!ret) {
        epollfd = ev_get_epollfd();
        healthd_register_event(epollfd, charger_event_handler, EVENT_WAKEUP_FD);
    }

    animation* anim = init_animation();
    charger->batt_anim = anim;

    ret = res_create_display_surface(anim->fail_file.c_str(), &charger->surf_unknown);
    if (ret < 0) {
        LOGE("Cannot load custom battery_fail image. Reverting to built in.\n");
        ret = res_create_display_surface("charger/battery_fail", &charger->surf_unknown);
        if (ret < 0) {
            LOGE("Cannot load built in battery_fail image\n");
            charger->surf_unknown = NULL;
        }
    }

    GRSurface** scale_frames;
    int scale_count;
    int scale_fps;  // Not in use (charger/battery_scale doesn't have FPS text
                    // chunk). We are using hard-coded frame.disp_time instead.
    ret = res_create_multi_display_surface(anim->animation_file.c_str(), &scale_count, &scale_fps,
                                           &scale_frames);
    if (ret < 0) {
        LOGE("Cannot load battery_scale image\n");
        anim->num_frames = 0;
        anim->num_cycles = 1;
    } else if (scale_count != anim->num_frames) {
        LOGE("battery_scale image has unexpected frame count (%d, expected %d)\n", scale_count,
             anim->num_frames);
        anim->num_frames = 0;
        anim->num_cycles = 1;
    } else {
        for (i = 0; i < anim->num_frames; i++) {
            anim->frames[i].surface = scale_frames[i];
        }
    }
    ev_sync_key_state(
        std::bind(&set_key_callback, charger, std::placeholders::_1, std::placeholders::_2));

    charger->next_screen_transition = -1;
    charger->next_key_check = -1;
    charger->next_pwr_check = -1;
    healthd_config = config;
    charger->boot_min_cap = config->boot_min_cap;
}<|MERGE_RESOLUTION|>--- conflicted
+++ resolved
@@ -181,7 +181,6 @@
 
 static animation battery_animation = BASE_ANIMATION;
 
-<<<<<<< HEAD
 #ifdef HEALTHD_ENABLE_TRICOLOR_LED
 
 #ifndef RED_LED_PATH
@@ -222,18 +221,13 @@
 };
 #endif
 
-static struct charger charger_state;
-static struct healthd_config *healthd_config;
-static struct android::BatteryProperties *batt_prop;
 static int char_width;
 static int char_height;
 static bool minui_inited;
-=======
 static charger charger_state;
 static healthd_config* healthd_config;
 static android::BatteryProperties* batt_prop;
 static std::unique_ptr<HealthdDraw> healthd_draw;
->>>>>>> f469ebae
 
 #ifdef HEALTHD_ENABLE_TRICOLOR_LED
 static int set_tricolor_led(int on, int color)
@@ -445,14 +439,10 @@
     if (batt_anim->num_cycles > 0 && batt_anim->cur_cycle == batt_anim->num_cycles) {
         reset_animation(batt_anim);
         charger->next_screen_transition = -1;
-<<<<<<< HEAD
+        healthd_draw->blank_screen(true);
 #ifdef HEALTHD_FORCE_BACKLIGHT_CONTROL
         set_backlight(false);
 #endif
-        gr_fb_blank(true);
-=======
-        healthd_draw->blank_screen(true);
->>>>>>> f469ebae
         LOGV("[%" PRId64 "] animation done\n", now);
         if (charger->charger_connected) request_suspend(true);
         return;
@@ -483,18 +473,13 @@
         }
     }
 
-<<<<<<< HEAD
-    /* unblank the screen on first cycle */
+    /* unblank the screen  on first cycle */
     if (batt_anim->cur_cycle == 0) {
-        gr_fb_blank(false);
+        healthd_draw->blank_screen(false);
 #ifdef HEALTHD_FORCE_BACKLIGHT_CONTROL
         set_backlight(true);
 #endif
     }
-=======
-    /* unblank the screen  on first cycle */
-    if (batt_anim->cur_cycle == 0) healthd_draw->blank_screen(false);
->>>>>>> f469ebae
 
     /* draw the new frame (@ cur_frame) */
     healthd_draw->redraw_screen(charger->batt_anim, charger->surf_unknown);
@@ -580,15 +565,8 @@
         charger->next_key_check = then;
 }
 
-<<<<<<< HEAD
-static void process_key(struct charger *charger, int code, int64_t now)
-{
-    struct animation *batt_anim = charger->batt_anim;
-    struct key_state *key = &charger->keys[code];
-=======
 static void process_key(charger* charger, int code, int64_t now) {
     key_state* key = &charger->keys[code];
->>>>>>> f469ebae
 
     if (code == KEY_POWER) {
         if (key->down) {
@@ -616,15 +594,12 @@
                  * make sure we wake up at the right-ish time to check
                  */
                 set_next_key_check(charger, key, POWER_ON_KEY_TIME);
-<<<<<<< HEAD
-=======
 
                 /* Turn on the display and kick animation on power-key press
                  * rather than on key release
                  */
                 kick_animation(charger->batt_anim);
                 request_suspend(false);
->>>>>>> f469ebae
             }
         } else {
             if (key->pending) {
@@ -660,20 +635,12 @@
         charger->next_key_check = -1;
 }
 
-<<<<<<< HEAD
-static void handle_power_supply_state(struct charger *charger, int64_t now)
-{
+static void handle_power_supply_state(charger* charger, int64_t now) {
 #ifdef HEALTHD_ENABLE_TRICOLOR_LED
     static int old_soc = 0;
     int soc = 0;
 #endif
-
-    if (!charger->have_battery_state)
-        return;
-=======
-static void handle_power_supply_state(charger* charger, int64_t now) {
     if (!charger->have_battery_state) return;
->>>>>>> f469ebae
 
 #ifdef HEALTHD_ENABLE_TRICOLOR_LED
     if (batt_prop && batt_prop->batteryLevel >= 0) {
